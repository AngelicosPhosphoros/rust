--- conflicted
+++ resolved
@@ -112,15 +112,12 @@
     }
 }
 
-<<<<<<< HEAD
-=======
 impl<I: rustc_type_ir::Interner> IntoDiagArg for rustc_type_ir::FnSig<I> {
     fn into_diag_arg(self) -> rustc_errors::DiagArgValue {
         format!("{self:?}").into_diag_arg()
     }
 }
 
->>>>>>> 6579ed89
 into_diag_arg_for_number!(i8, u8, i16, u16, i32, u32, i64, u64, i128, u128, isize, usize);
 
 impl IntoDiagArg for bool {
