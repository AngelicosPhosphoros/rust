//! Give useful errors and suggestions to users when an item can't be
//! found or is otherwise invalid.

use crate::errors;
use crate::errors::CandidateTraitNote;
use crate::errors::NoAssociatedItem;
use crate::Expectation;
use crate::FnCtxt;
use rustc_ast::ast::Mutability;
use rustc_data_structures::fx::{FxHashMap, FxHashSet};
use rustc_errors::StashKey;
use rustc_errors::{
    pluralize, struct_span_err, Applicability, Diagnostic, DiagnosticBuilder, ErrorGuaranteed,
    MultiSpan,
};
use rustc_hir as hir;
use rustc_hir::def::DefKind;
use rustc_hir::def_id::DefId;
use rustc_hir::lang_items::LangItem;
use rustc_hir::PatKind::Binding;
use rustc_hir::PathSegment;
use rustc_hir::{ExprKind, Node, QPath};
use rustc_infer::infer::{
    type_variable::{TypeVariableOrigin, TypeVariableOriginKind},
    RegionVariableOrigin,
};
use rustc_middle::infer::unify_key::{ConstVariableOrigin, ConstVariableOriginKind};
use rustc_middle::traits::util::supertraits;
use rustc_middle::ty::fast_reject::DeepRejectCtxt;
use rustc_middle::ty::fast_reject::{simplify_type, TreatParams};
use rustc_middle::ty::print::{with_crate_prefix, with_forced_trimmed_paths};
use rustc_middle::ty::IsSuggestable;
use rustc_middle::ty::{self, GenericArgKind, Ty, TyCtxt, TypeVisitableExt};
use rustc_span::symbol::{kw, sym, Ident};
use rustc_span::Symbol;
use rustc_span::{edit_distance, source_map, ExpnKind, FileName, MacroKind, Span};
use rustc_trait_selection::traits::error_reporting::on_unimplemented::OnUnimplementedNote;
use rustc_trait_selection::traits::error_reporting::on_unimplemented::TypeErrCtxtExt as _;
use rustc_trait_selection::traits::query::evaluate_obligation::InferCtxtExt as _;
use rustc_trait_selection::traits::{
    FulfillmentError, Obligation, ObligationCause, ObligationCauseCode,
};
use std::borrow::Cow;

use super::probe::{AutorefOrPtrAdjustment, IsSuggestion, Mode, ProbeScope};
use super::{CandidateSource, MethodError, NoMatchData};
use rustc_hir::intravisit::Visitor;
use std::cmp::{self, Ordering};
use std::iter;

impl<'a, 'tcx> FnCtxt<'a, 'tcx> {
    fn is_fn_ty(&self, ty: Ty<'tcx>, span: Span) -> bool {
        let tcx = self.tcx;
        match ty.kind() {
            // Not all of these (e.g., unsafe fns) implement `FnOnce`,
            // so we look for these beforehand.
            ty::Closure(..) | ty::FnDef(..) | ty::FnPtr(_) => true,
            // If it's not a simple function, look for things which implement `FnOnce`.
            _ => {
                let Some(fn_once) = tcx.lang_items().fn_once_trait() else {
                    return false;
                };

                // This conditional prevents us from asking to call errors and unresolved types.
                // It might seem that we can use `predicate_must_hold_modulo_regions`,
                // but since a Dummy binder is used to fill in the FnOnce trait's arguments,
                // type resolution always gives a "maybe" here.
                if self.autoderef(span, ty).any(|(ty, _)| {
                    info!("check deref {:?} error", ty);
                    matches!(ty.kind(), ty::Error(_) | ty::Infer(_))
                }) {
                    return false;
                }

                self.autoderef(span, ty).any(|(ty, _)| {
                    info!("check deref {:?} impl FnOnce", ty);
                    self.probe(|_| {
                        let trait_ref = ty::TraitRef::new(
                            tcx,
                            fn_once,
                            [
                                ty,
                                self.next_ty_var(TypeVariableOrigin {
                                    kind: TypeVariableOriginKind::MiscVariable,
                                    span,
                                }),
                            ],
                        );
                        let poly_trait_ref = ty::Binder::dummy(trait_ref);
                        let obligation = Obligation::misc(
                            tcx,
                            span,
                            self.body_id,
                            self.param_env,
                            poly_trait_ref.without_const(),
                        );
                        self.predicate_may_hold(&obligation)
                    })
                })
            }
        }
    }

    fn is_slice_ty(&self, ty: Ty<'tcx>, span: Span) -> bool {
        self.autoderef(span, ty).any(|(ty, _)| matches!(ty.kind(), ty::Slice(..) | ty::Array(..)))
    }

    #[instrument(level = "debug", skip(self))]
    pub fn report_method_error(
        &self,
        span: Span,
        rcvr_ty: Ty<'tcx>,
        item_name: Ident,
        source: SelfSource<'tcx>,
        error: MethodError<'tcx>,
        args: Option<(&'tcx hir::Expr<'tcx>, &'tcx [hir::Expr<'tcx>])>,
        expected: Expectation<'tcx>,
        trait_missing_method: bool,
    ) -> Option<DiagnosticBuilder<'_, ErrorGuaranteed>> {
        // Avoid suggestions when we don't know what's going on.
        if rcvr_ty.references_error() {
            return None;
        }

        let sugg_span = if let SelfSource::MethodCall(expr) = source {
            // Given `foo.bar(baz)`, `expr` is `bar`, but we want to point to the whole thing.
            self.tcx.hir().expect_expr(self.tcx.hir().parent_id(expr.hir_id)).span
        } else {
            span
        };

        match error {
            MethodError::NoMatch(mut no_match_data) => {
                return self.report_no_match_method_error(
                    span,
                    rcvr_ty,
                    item_name,
                    source,
                    args,
                    sugg_span,
                    &mut no_match_data,
                    expected,
                    trait_missing_method,
                );
            }

            MethodError::Ambiguity(mut sources) => {
                let mut err = struct_span_err!(
                    self.sess(),
                    item_name.span,
                    E0034,
                    "multiple applicable items in scope"
                );
                err.span_label(item_name.span, format!("multiple `{}` found", item_name));

                self.note_candidates_on_method_error(
                    rcvr_ty,
                    item_name,
                    args,
                    span,
                    &mut err,
                    &mut sources,
                    Some(sugg_span),
                );
                err.emit();
            }

            MethodError::PrivateMatch(kind, def_id, out_of_scope_traits) => {
                let kind = self.tcx.def_kind_descr(kind, def_id);
                let mut err = struct_span_err!(
                    self.tcx.sess,
                    item_name.span,
                    E0624,
                    "{} `{}` is private",
                    kind,
                    item_name
                );
                err.span_label(item_name.span, format!("private {}", kind));
                let sp = self
                    .tcx
                    .hir()
                    .span_if_local(def_id)
                    .unwrap_or_else(|| self.tcx.def_span(def_id));
                err.span_label(sp, format!("private {} defined here", kind));
                self.suggest_valid_traits(&mut err, out_of_scope_traits);
                err.emit();
            }

            MethodError::IllegalSizedBound { candidates, needs_mut, bound_span, self_expr } => {
                let msg = if needs_mut {
                    with_forced_trimmed_paths!(format!(
                        "the `{item_name}` method cannot be invoked on `{rcvr_ty}`"
                    ))
                } else {
                    format!("the `{item_name}` method cannot be invoked on a trait object")
                };
                let mut err = self.sess().struct_span_err(span, msg);
                if !needs_mut {
                    err.span_label(bound_span, "this has a `Sized` requirement");
                }
                if !candidates.is_empty() {
                    let help = format!(
                        "{an}other candidate{s} {were} found in the following trait{s}, perhaps \
                         add a `use` for {one_of_them}:",
                        an = if candidates.len() == 1 { "an" } else { "" },
                        s = pluralize!(candidates.len()),
                        were = pluralize!("was", candidates.len()),
                        one_of_them = if candidates.len() == 1 { "it" } else { "one_of_them" },
                    );
                    self.suggest_use_candidates(&mut err, help, candidates);
                }
                if let ty::Ref(region, t_type, mutability) = rcvr_ty.kind() {
                    if needs_mut {
                        let trait_type = self.tcx.mk_ref(
                            *region,
                            ty::TypeAndMut { ty: *t_type, mutbl: mutability.invert() },
                        );
                        let msg = format!("you need `{}` instead of `{}`", trait_type, rcvr_ty);
                        let mut kind = &self_expr.kind;
                        while let hir::ExprKind::AddrOf(_, _, expr)
                        | hir::ExprKind::Unary(hir::UnOp::Deref, expr) = kind
                        {
                            kind = &expr.kind;
                        }
                        if let hir::ExprKind::Path(hir::QPath::Resolved(None, path)) = kind
                            && let hir::def::Res::Local(hir_id) = path.res
                            && let Some(hir::Node::Pat(b)) = self.tcx.hir().find(hir_id)
                            && let Some(hir::Node::Param(p)) = self.tcx.hir().find_parent(b.hir_id)
                            && let Some(node) = self.tcx.hir().find_parent(p.hir_id)
                            && let Some(decl) = node.fn_decl()
                            && let Some(ty) = decl.inputs.iter().find(|ty| ty.span == p.ty_span)
                            && let hir::TyKind::Ref(_, mut_ty) = &ty.kind
                            && let hir::Mutability::Not = mut_ty.mutbl
                        {
                            err.span_suggestion_verbose(
                                mut_ty.ty.span.shrink_to_lo(),
                                msg,
                                "mut ",
                                Applicability::MachineApplicable,
                            );
                        } else {
                            err.help(msg);
                        }
                    }
                }
                err.emit();
            }

            MethodError::BadReturnType => bug!("no return type expectations but got BadReturnType"),
        }
        None
    }

    fn suggest_missing_writer(
        &self,
        rcvr_ty: Ty<'tcx>,
        args: (&'tcx hir::Expr<'tcx>, &'tcx [hir::Expr<'tcx>]),
    ) -> DiagnosticBuilder<'_, ErrorGuaranteed> {
        let (ty_str, _ty_file) = self.tcx.short_ty_string(rcvr_ty);
        let mut err =
            struct_span_err!(self.tcx.sess, args.0.span, E0599, "cannot write into `{}`", ty_str);
        err.span_note(
            args.0.span,
            "must implement `io::Write`, `fmt::Write`, or have a `write_fmt` method",
        );
        if let ExprKind::Lit(_) = args.0.kind {
            err.span_help(
                args.0.span.shrink_to_lo(),
                "a writer is needed before this format string",
            );
        };

        err
    }

    pub fn report_no_match_method_error(
        &self,
        mut span: Span,
        rcvr_ty: Ty<'tcx>,
        item_name: Ident,
        source: SelfSource<'tcx>,
        args: Option<(&'tcx hir::Expr<'tcx>, &'tcx [hir::Expr<'tcx>])>,
        sugg_span: Span,
        no_match_data: &mut NoMatchData<'tcx>,
        expected: Expectation<'tcx>,
        trait_missing_method: bool,
    ) -> Option<DiagnosticBuilder<'_, ErrorGuaranteed>> {
        let mode = no_match_data.mode;
        let tcx = self.tcx;
        let rcvr_ty = self.resolve_vars_if_possible(rcvr_ty);
        let ((mut ty_str, ty_file), short_ty_str) = if trait_missing_method
            && let ty::Dynamic(predicates, _, _) = rcvr_ty.kind() {
                ((predicates.to_string(), None), with_forced_trimmed_paths!(predicates.to_string()))
            } else {
                (tcx.short_ty_string(rcvr_ty), with_forced_trimmed_paths!(rcvr_ty.to_string()))
            };
        let is_method = mode == Mode::MethodCall;
        let unsatisfied_predicates = &no_match_data.unsatisfied_predicates;
        let similar_candidate = no_match_data.similar_candidate;
        let item_kind = if is_method {
            "method"
        } else if rcvr_ty.is_enum() {
            "variant or associated item"
        } else {
            match (item_name.as_str().chars().next(), rcvr_ty.is_fresh_ty()) {
                (Some(name), false) if name.is_lowercase() => "function or associated item",
                (Some(_), false) => "associated item",
                (Some(_), true) | (None, false) => "variant or associated item",
                (None, true) => "variant",
            }
        };

        // We could pass the file for long types into these two, but it isn't strictly necessary
        // given how targeted they are.
        if self.suggest_wrapping_range_with_parens(
            tcx,
            rcvr_ty,
            source,
            span,
            item_name,
            &short_ty_str,
        ) || self.suggest_constraining_numerical_ty(
            tcx,
            rcvr_ty,
            source,
            span,
            item_kind,
            item_name,
            &short_ty_str,
        ) {
            return None;
        }
        span = item_name.span;

        // Don't show generic arguments when the method can't be found in any implementation (#81576).
        let mut ty_str_reported = ty_str.clone();
        if let ty::Adt(_, generics) = rcvr_ty.kind() {
            if generics.len() > 0 {
                let mut autoderef = self.autoderef(span, rcvr_ty);
                let candidate_found = autoderef.any(|(ty, _)| {
                    if let ty::Adt(adt_def, _) = ty.kind() {
                        self.tcx
                            .inherent_impls(adt_def.did())
                            .iter()
                            .any(|def_id| self.associated_value(*def_id, item_name).is_some())
                    } else {
                        false
                    }
                });
                let has_deref = autoderef.step_count() > 0;
                if !candidate_found && !has_deref && unsatisfied_predicates.is_empty() {
                    if let Some((path_string, _)) = ty_str.split_once('<') {
                        ty_str_reported = path_string.to_string();
                    }
                }
            }
        }

        let is_write = sugg_span.ctxt().outer_expn_data().macro_def_id.is_some_and(|def_id| {
            tcx.is_diagnostic_item(sym::write_macro, def_id)
                || tcx.is_diagnostic_item(sym::writeln_macro, def_id)
        }) && item_name.name == Symbol::intern("write_fmt");
        let mut err = if is_write
            && let Some(args) = args
        {
            self.suggest_missing_writer(rcvr_ty, args)
        } else {
            tcx.sess.create_err(NoAssociatedItem {
                span,
                item_kind,
                item_name,
                ty_prefix: if trait_missing_method {
                    // FIXME(mu001999) E0599 maybe not suitable here because it is for types
                    Cow::from("trait")
                } else {
                    rcvr_ty.prefix_string(self.tcx)
                },
                ty_str: ty_str_reported,
                trait_missing_method,
            })
        };
        if tcx.sess.source_map().is_multiline(sugg_span) {
            err.span_label(sugg_span.with_hi(span.lo()), "");
        }

        if short_ty_str.len() < ty_str.len() && ty_str.len() > 10 {
            ty_str = short_ty_str;
        }

        if let Some(file) = ty_file {
            err.note(format!("the full type name has been written to '{}'", file.display(),));
        }
        if rcvr_ty.references_error() {
            err.downgrade_to_delayed_bug();
        }

        if tcx.ty_is_opaque_future(rcvr_ty) && item_name.name == sym::poll {
            err.help(format!(
                "method `poll` found on `Pin<&mut {ty_str}>`, \
                see documentation for `std::pin::Pin`"
            ));
            err.help("self type must be pinned to call `Future::poll`, \
                see https://rust-lang.github.io/async-book/04_pinning/01_chapter.html#pinning-in-practice"
            );
        }

        if let Mode::MethodCall = mode && let SelfSource::MethodCall(cal) = source {
            self.suggest_await_before_method(
                &mut err, item_name, rcvr_ty, cal, span, expected.only_has_type(self),
            );
        }
        if let Some(span) =
            tcx.resolutions(()).confused_type_with_std_module.get(&span.with_parent(None))
        {
            err.span_suggestion(
                span.shrink_to_lo(),
                "you are looking for the module in `std`, not the primitive type",
                "std::",
                Applicability::MachineApplicable,
            );
        }
        if let ty::RawPtr(_) = &rcvr_ty.kind() {
            err.note(
                "try using `<*const T>::as_ref()` to get a reference to the \
                 type behind the pointer: https://doc.rust-lang.org/std/\
                 primitive.pointer.html#method.as_ref",
            );
            err.note(
                "using `<*const T>::as_ref()` on a pointer which is unaligned or points \
                 to invalid or uninitialized memory is undefined behavior",
            );
        }

        let ty_span = match rcvr_ty.kind() {
            ty::Param(param_type) => {
                Some(param_type.span_from_generics(self.tcx, self.body_id.to_def_id()))
            }
            ty::Adt(def, _) if def.did().is_local() => Some(tcx.def_span(def.did())),
            _ => None,
        };
        if let Some(span) = ty_span {
            err.span_label(
                span,
                format!(
                    "{item_kind} `{item_name}` not found for this {}",
                    rcvr_ty.prefix_string(self.tcx)
                ),
            );
        }

        if let SelfSource::MethodCall(rcvr_expr) = source {
            self.suggest_fn_call(&mut err, rcvr_expr, rcvr_ty, |output_ty| {
                let call_expr =
                    self.tcx.hir().expect_expr(self.tcx.hir().parent_id(rcvr_expr.hir_id));
                let probe = self.lookup_probe_for_diagnostic(
                    item_name,
                    output_ty,
                    call_expr,
                    ProbeScope::AllTraits,
                    expected.only_has_type(self),
                );
                probe.is_ok()
            });

            self.note_internal_mutation_in_method(
                &mut err,
                rcvr_expr,
                expected.to_option(&self),
                rcvr_ty,
            );
        }

        let mut custom_span_label = false;

        let static_candidates = &mut no_match_data.static_candidates;

        // `static_candidates` may have same candidates appended by
        // inherent and extension, which may result in incorrect
        // diagnostic.
        static_candidates.dedup();

        if !static_candidates.is_empty() {
            err.note(
                "found the following associated functions; to be used as methods, \
                 functions must have a `self` parameter",
            );
            err.span_label(span, "this is an associated function, not a method");
            custom_span_label = true;
        }
        if static_candidates.len() == 1 {
            self.suggest_associated_call_syntax(
                &mut err,
                &static_candidates,
                rcvr_ty,
                source,
                item_name,
                args,
                sugg_span,
            );
            self.note_candidates_on_method_error(
                rcvr_ty,
                item_name,
                args,
                span,
                &mut err,
                static_candidates,
                None,
            );
        } else if static_candidates.len() > 1 {
            self.note_candidates_on_method_error(
                rcvr_ty,
                item_name,
                args,
                span,
                &mut err,
                static_candidates,
                Some(sugg_span),
            );
        }

        let mut bound_spans = vec![];
        let mut restrict_type_params = false;
        let mut unsatisfied_bounds = false;
        if item_name.name == sym::count && self.is_slice_ty(rcvr_ty, span) {
            let msg = "consider using `len` instead";
            if let SelfSource::MethodCall(_expr) = source {
                err.span_suggestion_short(span, msg, "len", Applicability::MachineApplicable);
            } else {
                err.span_label(span, msg);
            }
            if let Some(iterator_trait) = self.tcx.get_diagnostic_item(sym::Iterator) {
                let iterator_trait = self.tcx.def_path_str(iterator_trait);
                err.note(format!(
                    "`count` is defined on `{iterator_trait}`, which `{rcvr_ty}` does not implement"
                ));
            }
        } else if !unsatisfied_predicates.is_empty() {
            let mut type_params = FxHashMap::default();

            // Pick out the list of unimplemented traits on the receiver.
            // This is used for custom error messages with the `#[rustc_on_unimplemented]` attribute.
            let mut unimplemented_traits = FxHashMap::default();
            let mut unimplemented_traits_only = true;
            for (predicate, _parent_pred, cause) in unsatisfied_predicates {
                if let (ty::PredicateKind::Clause(ty::ClauseKind::Trait(p)), Some(cause)) =
                    (predicate.kind().skip_binder(), cause.as_ref())
                {
                    if p.trait_ref.self_ty() != rcvr_ty {
                        // This is necessary, not just to keep the errors clean, but also
                        // because our derived obligations can wind up with a trait ref that
                        // requires a different param_env to be correctly compared.
                        continue;
                    }
                    unimplemented_traits.entry(p.trait_ref.def_id).or_insert((
                        predicate.kind().rebind(p.trait_ref),
                        Obligation {
                            cause: cause.clone(),
                            param_env: self.param_env,
                            predicate: *predicate,
                            recursion_depth: 0,
                        },
                    ));
                }
            }

            // Make sure that, if any traits other than the found ones were involved,
            // we don't don't report an unimplemented trait.
            // We don't want to say that `iter::Cloned` is not an iterator, just
            // because of some non-Clone item being iterated over.
            for (predicate, _parent_pred, _cause) in unsatisfied_predicates {
                match predicate.kind().skip_binder() {
                    ty::PredicateKind::Clause(ty::ClauseKind::Trait(p))
                        if unimplemented_traits.contains_key(&p.trait_ref.def_id) => {}
                    _ => {
                        unimplemented_traits_only = false;
                        break;
                    }
                }
            }

            let mut collect_type_param_suggestions =
                |self_ty: Ty<'tcx>, parent_pred: ty::Predicate<'tcx>, obligation: &str| {
                    // We don't care about regions here, so it's fine to skip the binder here.
                    if let (ty::Param(_), ty::PredicateKind::Clause(ty::ClauseKind::Trait(p))) =
                        (self_ty.kind(), parent_pred.kind().skip_binder())
                    {
                        let hir = self.tcx.hir();
                        let node = match p.trait_ref.self_ty().kind() {
                            ty::Param(_) => {
                                // Account for `fn` items like in `issue-35677.rs` to
                                // suggest restricting its type params.
                                Some(hir.get_by_def_id(self.body_id))
                            }
                            ty::Adt(def, _) => {
                                def.did().as_local().map(|def_id| hir.get_by_def_id(def_id))
                            }
                            _ => None,
                        };
                        if let Some(hir::Node::Item(hir::Item { kind, .. })) = node
                            && let Some(g) = kind.generics()
                        {
                            let key = (
                                g.tail_span_for_predicate_suggestion(),
                                g.add_where_or_trailing_comma(),
                            );
                            type_params
                                .entry(key)
                                .or_insert_with(FxHashSet::default)
                                .insert(obligation.to_owned());
                            return true;
                        }
                    }
                    false
                };
            let mut bound_span_label = |self_ty: Ty<'_>, obligation: &str, quiet: &str| {
                let msg = format!(
                    "doesn't satisfy `{}`",
                    if obligation.len() > 50 { quiet } else { obligation }
                );
                match &self_ty.kind() {
                    // Point at the type that couldn't satisfy the bound.
                    ty::Adt(def, _) => bound_spans.push((self.tcx.def_span(def.did()), msg)),
                    // Point at the trait object that couldn't satisfy the bound.
                    ty::Dynamic(preds, _, _) => {
                        for pred in preds.iter() {
                            match pred.skip_binder() {
                                ty::ExistentialPredicate::Trait(tr) => {
                                    bound_spans.push((self.tcx.def_span(tr.def_id), msg.clone()))
                                }
                                ty::ExistentialPredicate::Projection(_)
                                | ty::ExistentialPredicate::AutoTrait(_) => {}
                            }
                        }
                    }
                    // Point at the closure that couldn't satisfy the bound.
                    ty::Closure(def_id, _) => bound_spans
                        .push((tcx.def_span(*def_id), format!("doesn't satisfy `{}`", quiet))),
                    _ => {}
                }
            };
            let mut format_pred = |pred: ty::Predicate<'tcx>| {
                let bound_predicate = pred.kind();
                match bound_predicate.skip_binder() {
                    ty::PredicateKind::Clause(ty::ClauseKind::Projection(pred)) => {
                        let pred = bound_predicate.rebind(pred);
                        // `<Foo as Iterator>::Item = String`.
                        let projection_ty = pred.skip_binder().projection_ty;

                        let substs_with_infer_self = tcx.mk_substs_from_iter(
                            iter::once(tcx.mk_ty_var(ty::TyVid::from_u32(0)).into())
                                .chain(projection_ty.substs.iter().skip(1)),
                        );

                        let quiet_projection_ty =
                            tcx.mk_alias_ty(projection_ty.def_id, substs_with_infer_self);

                        let term = pred.skip_binder().term;

                        let obligation = format!("{} = {}", projection_ty, term);
                        let quiet = with_forced_trimmed_paths!(format!(
                            "{} = {}",
                            quiet_projection_ty, term
                        ));

                        bound_span_label(projection_ty.self_ty(), &obligation, &quiet);
                        Some((obligation, projection_ty.self_ty()))
                    }
                    ty::PredicateKind::Clause(ty::ClauseKind::Trait(poly_trait_ref)) => {
                        let p = poly_trait_ref.trait_ref;
                        let self_ty = p.self_ty();
                        let path = p.print_only_trait_path();
                        let obligation = format!("{}: {}", self_ty, path);
                        let quiet = with_forced_trimmed_paths!(format!("_: {}", path));
                        bound_span_label(self_ty, &obligation, &quiet);
                        Some((obligation, self_ty))
                    }
                    _ => None,
                }
            };

            // Find all the requirements that come from a local `impl` block.
            let mut skip_list: FxHashSet<_> = Default::default();
            let mut spanned_predicates = FxHashMap::default();
            for (p, parent_p, cause) in unsatisfied_predicates {
                // Extract the predicate span and parent def id of the cause,
                // if we have one.
                let (item_def_id, cause_span) = match cause.as_ref().map(|cause| cause.code()) {
                    Some(ObligationCauseCode::ImplDerivedObligation(data)) => {
                        (data.impl_or_alias_def_id, data.span)
                    }
                    Some(
                        ObligationCauseCode::ExprBindingObligation(def_id, span, _, _)
                        | ObligationCauseCode::BindingObligation(def_id, span),
                    ) => (*def_id, *span),
                    _ => continue,
                };

                // Don't point out the span of `WellFormed` predicates.
                if !matches!(
                    p.kind().skip_binder(),
<<<<<<< HEAD
                    ty::PredicateKind::Clause(ty::Clause::Projection(..) | ty::Clause::Trait(..))
=======
                    ty::PredicateKind::Clause(
                        ty::ClauseKind::Projection(..) | ty::ClauseKind::Trait(..)
                    )
>>>>>>> 0faea772
                ) {
                    continue;
                };

                match self.tcx.hir().get_if_local(item_def_id) {
                    // Unmet obligation comes from a `derive` macro, point at it once to
                    // avoid multiple span labels pointing at the same place.
                    Some(Node::Item(hir::Item {
                        kind: hir::ItemKind::Impl(hir::Impl { of_trait, self_ty, .. }),
                        ..
                    })) if matches!(
                        self_ty.span.ctxt().outer_expn_data().kind,
                        ExpnKind::Macro(MacroKind::Derive, _)
                    ) || matches!(
                        of_trait.as_ref().map(|t| t.path.span.ctxt().outer_expn_data().kind),
                        Some(ExpnKind::Macro(MacroKind::Derive, _))
                    ) =>
                    {
                        let span = self_ty.span.ctxt().outer_expn_data().call_site;
                        let entry = spanned_predicates.entry(span);
                        let entry = entry.or_insert_with(|| {
                            (FxHashSet::default(), FxHashSet::default(), Vec::new())
                        });
                        entry.0.insert(span);
                        entry.1.insert((
                            span,
                            "unsatisfied trait bound introduced in this `derive` macro",
                        ));
                        entry.2.push(p);
                        skip_list.insert(p);
                    }

                    // Unmet obligation coming from an `impl`.
                    Some(Node::Item(hir::Item {
                        kind: hir::ItemKind::Impl(hir::Impl { of_trait, self_ty, generics, .. }),
                        span: item_span,
                        ..
                    })) => {
                        let sized_pred =
                            unsatisfied_predicates.iter().any(|(pred, _, _)| {
                                match pred.kind().skip_binder() {
                                    ty::PredicateKind::Clause(ty::ClauseKind::Trait(pred)) => {
                                        Some(pred.def_id()) == self.tcx.lang_items().sized_trait()
                                            && pred.polarity == ty::ImplPolarity::Positive
                                    }
                                    _ => false,
                                }
                            });
                        for param in generics.params {
                            if param.span == cause_span && sized_pred {
                                let (sp, sugg) = match param.colon_span {
                                    Some(sp) => (sp.shrink_to_hi(), " ?Sized +"),
                                    None => (param.span.shrink_to_hi(), ": ?Sized"),
                                };
                                err.span_suggestion_verbose(
                                    sp,
                                    "consider relaxing the type parameter's implicit `Sized` bound",
                                    sugg,
                                    Applicability::MachineApplicable,
                                );
                            }
                        }
                        if let Some(pred) = parent_p {
                            // Done to add the "doesn't satisfy" `span_label`.
                            let _ = format_pred(*pred);
                        }
                        skip_list.insert(p);
                        let entry = spanned_predicates.entry(self_ty.span);
                        let entry = entry.or_insert_with(|| {
                            (FxHashSet::default(), FxHashSet::default(), Vec::new())
                        });
                        entry.2.push(p);
                        if cause_span != *item_span {
                            entry.0.insert(cause_span);
                            entry.1.insert((cause_span, "unsatisfied trait bound introduced here"));
                        } else {
                            if let Some(trait_ref) = of_trait {
                                entry.0.insert(trait_ref.path.span);
                            }
                            entry.0.insert(self_ty.span);
                        };
                        if let Some(trait_ref) = of_trait {
                            entry.1.insert((trait_ref.path.span, ""));
                        }
                        entry.1.insert((self_ty.span, ""));
                    }
                    Some(Node::Item(hir::Item {
                        kind: hir::ItemKind::Trait(rustc_ast::ast::IsAuto::Yes, ..),
                        span: item_span,
                        ..
                    })) => {
                        tcx.sess.delay_span_bug(
                            *item_span,
                            "auto trait is invoked with no method error, but no error reported?",
                        );
                    }
                    Some(Node::Item(hir::Item {
                        ident,
                        kind: hir::ItemKind::Trait(..) | hir::ItemKind::TraitAlias(..),
                        ..
                    })) => {
                        skip_list.insert(p);
                        let entry = spanned_predicates.entry(ident.span);
                        let entry = entry.or_insert_with(|| {
                            (FxHashSet::default(), FxHashSet::default(), Vec::new())
                        });
                        entry.0.insert(cause_span);
                        entry.1.insert((ident.span, ""));
                        entry.1.insert((cause_span, "unsatisfied trait bound introduced here"));
                        entry.2.push(p);
                    }
                    Some(node) => unreachable!("encountered `{node:?}`"),
                    None => (),
                }
            }
            let mut spanned_predicates: Vec<_> = spanned_predicates.into_iter().collect();
            spanned_predicates.sort_by_key(|(span, _)| *span);
            for (_, (primary_spans, span_labels, predicates)) in spanned_predicates {
                let mut preds: Vec<_> = predicates
                    .iter()
                    .filter_map(|pred| format_pred(**pred))
                    .map(|(p, _)| format!("`{}`", p))
                    .collect();
                preds.sort();
                preds.dedup();
                let msg = if let [pred] = &preds[..] {
                    format!("trait bound {} was not satisfied", pred)
                } else {
                    format!("the following trait bounds were not satisfied:\n{}", preds.join("\n"),)
                };
                let mut span: MultiSpan = primary_spans.into_iter().collect::<Vec<_>>().into();
                for (sp, label) in span_labels {
                    span.push_span_label(sp, label);
                }
                err.span_note(span, msg);
                unsatisfied_bounds = true;
            }

            let mut suggested_bounds = FxHashSet::default();
            // The requirements that didn't have an `impl` span to show.
            let mut bound_list = unsatisfied_predicates
                .iter()
                .filter_map(|(pred, parent_pred, _cause)| {
                    let mut suggested = false;
                    format_pred(*pred).map(|(p, self_ty)| {
                        if let Some(parent) = parent_pred && suggested_bounds.contains(parent) {
                            // We don't suggest `PartialEq` when we already suggest `Eq`.
                        } else if !suggested_bounds.contains(pred) {
                            if collect_type_param_suggestions(self_ty, *pred, &p) {
                                suggested = true;
                                suggested_bounds.insert(pred);
                            }
                        }
                        (
                            match parent_pred {
                                None => format!("`{}`", &p),
                                Some(parent_pred) => match format_pred(*parent_pred) {
                                    None => format!("`{}`", &p),
                                    Some((parent_p, _)) => {
                                        if !suggested
                                            && !suggested_bounds.contains(pred)
                                            && !suggested_bounds.contains(parent_pred)
                                        {
                                            if collect_type_param_suggestions(
                                                self_ty,
                                                *parent_pred,
                                                &p,
                                            ) {
                                                suggested_bounds.insert(pred);
                                            }
                                        }
                                        format!("`{}`\nwhich is required by `{}`", p, parent_p)
                                    }
                                },
                            },
                            *pred,
                        )
                    })
                })
                .filter(|(_, pred)| !skip_list.contains(&pred))
                .map(|(t, _)| t)
                .enumerate()
                .collect::<Vec<(usize, String)>>();

            for ((span, add_where_or_comma), obligations) in type_params.into_iter() {
                restrict_type_params = true;
                // #74886: Sort here so that the output is always the same.
                let mut obligations = obligations.into_iter().collect::<Vec<_>>();
                obligations.sort();
                err.span_suggestion_verbose(
                    span,
                    format!(
                        "consider restricting the type parameter{s} to satisfy the \
                         trait bound{s}",
                        s = pluralize!(obligations.len())
                    ),
                    format!("{} {}", add_where_or_comma, obligations.join(", ")),
                    Applicability::MaybeIncorrect,
                );
            }

            bound_list.sort_by(|(_, a), (_, b)| a.cmp(b)); // Sort alphabetically.
            bound_list.dedup_by(|(_, a), (_, b)| a == b); // #35677
            bound_list.sort_by_key(|(pos, _)| *pos); // Keep the original predicate order.

            if !bound_list.is_empty() || !skip_list.is_empty() {
                let bound_list =
                    bound_list.into_iter().map(|(_, path)| path).collect::<Vec<_>>().join("\n");
                let actual_prefix = rcvr_ty.prefix_string(self.tcx);
                info!("unimplemented_traits.len() == {}", unimplemented_traits.len());
                let (primary_message, label) = if unimplemented_traits.len() == 1
                    && unimplemented_traits_only
                {
                    unimplemented_traits
                        .into_iter()
                        .next()
                        .map(|(_, (trait_ref, obligation))| {
                            if trait_ref.self_ty().references_error() || rcvr_ty.references_error()
                            {
                                // Avoid crashing.
                                return (None, None);
                            }
                            let OnUnimplementedNote { message, label, .. } =
                                self.err_ctxt().on_unimplemented_note(trait_ref, &obligation);
                            (message, label)
                        })
                        .unwrap()
                } else {
                    (None, None)
                };
                let primary_message = primary_message.unwrap_or_else(|| {
                    format!(
                        "the {item_kind} `{item_name}` exists for {actual_prefix} `{ty_str}`, \
                         but its trait bounds were not satisfied"
                    )
                });
                err.set_primary_message(primary_message);
                if let Some(label) = label {
                    custom_span_label = true;
                    err.span_label(span, label);
                }
                if !bound_list.is_empty() {
                    err.note(format!(
                        "the following trait bounds were not satisfied:\n{bound_list}"
                    ));
                }
                self.suggest_derive(&mut err, &unsatisfied_predicates);

                unsatisfied_bounds = true;
            }
        }

        let label_span_not_found = |err: &mut Diagnostic| {
            if unsatisfied_predicates.is_empty() {
                err.span_label(span, format!("{item_kind} not found in `{ty_str}`"));
                let is_string_or_ref_str = match rcvr_ty.kind() {
                    ty::Ref(_, ty, _) => {
                        ty.is_str()
                            || matches!(
                                ty.kind(),
                                ty::Adt(adt, _) if Some(adt.did()) == self.tcx.lang_items().string()
                            )
                    }
                    ty::Adt(adt, _) => Some(adt.did()) == self.tcx.lang_items().string(),
                    _ => false,
                };
                if is_string_or_ref_str && item_name.name == sym::iter {
                    err.span_suggestion_verbose(
                        item_name.span,
                        "because of the in-memory representation of `&str`, to obtain \
                         an `Iterator` over each of its codepoint use method `chars`",
                        "chars",
                        Applicability::MachineApplicable,
                    );
                }
                if let ty::Adt(adt, _) = rcvr_ty.kind() {
                    let mut inherent_impls_candidate = self
                        .tcx
                        .inherent_impls(adt.did())
                        .iter()
                        .copied()
                        .filter(|def_id| {
                            if let Some(assoc) = self.associated_value(*def_id, item_name) {
                                // Check for both mode is the same so we avoid suggesting
                                // incorrect associated item.
                                match (mode, assoc.fn_has_self_parameter, source) {
                                    (Mode::MethodCall, true, SelfSource::MethodCall(_)) => {
                                        // We check that the suggest type is actually
                                        // different from the received one
                                        // So we avoid suggestion method with Box<Self>
                                        // for instance
                                        self.tcx.at(span).type_of(*def_id).subst_identity()
                                            != rcvr_ty
                                            && self.tcx.at(span).type_of(*def_id).subst_identity()
                                                != rcvr_ty
                                    }
                                    (Mode::Path, false, _) => true,
                                    _ => false,
                                }
                            } else {
                                false
                            }
                        })
                        .collect::<Vec<_>>();
                    if !inherent_impls_candidate.is_empty() {
                        inherent_impls_candidate.sort();
                        inherent_impls_candidate.dedup();

                        // number of type to shows at most.
                        let limit = if inherent_impls_candidate.len() == 5 { 5 } else { 4 };
                        let type_candidates = inherent_impls_candidate
                            .iter()
                            .take(limit)
                            .map(|impl_item| {
                                format!(
                                    "- `{}`",
                                    self.tcx.at(span).type_of(*impl_item).subst_identity()
                                )
                            })
                            .collect::<Vec<_>>()
                            .join("\n");
                        let additional_types = if inherent_impls_candidate.len() > limit {
                            format!("\nand {} more types", inherent_impls_candidate.len() - limit)
                        } else {
                            "".to_string()
                        };
                        err.note(format!(
                            "the {item_kind} was found for\n{}{}",
                            type_candidates, additional_types
                        ));
                    }
                }
            } else {
                let ty_str =
                    if ty_str.len() > 50 { String::new() } else { format!("on `{ty_str}` ") };
                err.span_label(
                    span,
                    format!("{item_kind} cannot be called {ty_str}due to unsatisfied trait bounds"),
                );
            }
        };

        // If the method name is the name of a field with a function or closure type,
        // give a helping note that it has to be called as `(x.f)(...)`.
        if let SelfSource::MethodCall(expr) = source {
            if !self.suggest_calling_field_as_fn(span, rcvr_ty, expr, item_name, &mut err)
                && similar_candidate.is_none()
                && !custom_span_label
            {
                label_span_not_found(&mut err);
            }
        } else if !custom_span_label {
            label_span_not_found(&mut err);
        }

        // Don't suggest (for example) `expr.field.clone()` if `expr.clone()`
        // can't be called due to `typeof(expr): Clone` not holding.
        if unsatisfied_predicates.is_empty() {
            self.suggest_calling_method_on_field(
                &mut err,
                source,
                span,
                rcvr_ty,
                item_name,
                expected.only_has_type(self),
            );
        }

        self.suggest_unwrapping_inner_self(&mut err, source, rcvr_ty, item_name);

        bound_spans.sort();
        bound_spans.dedup();
        for (span, msg) in bound_spans.into_iter() {
            err.span_label(span, msg);
        }

        if rcvr_ty.is_numeric() && rcvr_ty.is_fresh() || restrict_type_params {
        } else {
            self.suggest_traits_to_import(
                &mut err,
                span,
                rcvr_ty,
                item_name,
                args.map(|(_, args)| args.len() + 1),
                source,
                no_match_data.out_of_scope_traits.clone(),
                &unsatisfied_predicates,
                &static_candidates,
                unsatisfied_bounds,
                expected.only_has_type(self),
                trait_missing_method,
            );
        }

        // Don't emit a suggestion if we found an actual method
        // that had unsatisfied trait bounds
        if unsatisfied_predicates.is_empty() && rcvr_ty.is_enum() {
            let adt_def = rcvr_ty.ty_adt_def().expect("enum is not an ADT");
            if let Some(suggestion) = edit_distance::find_best_match_for_name(
                &adt_def.variants().iter().map(|s| s.name).collect::<Vec<_>>(),
                item_name.name,
                None,
            ) {
                err.span_suggestion(
                    span,
                    "there is a variant with a similar name",
                    suggestion,
                    Applicability::MaybeIncorrect,
                );
            }
        }

        if item_name.name == sym::as_str && rcvr_ty.peel_refs().is_str() {
            let msg = "remove this method call";
            let mut fallback_span = true;
            if let SelfSource::MethodCall(expr) = source {
                let call_expr = self.tcx.hir().expect_expr(self.tcx.hir().parent_id(expr.hir_id));
                if let Some(span) = call_expr.span.trim_start(expr.span) {
                    err.span_suggestion(span, msg, "", Applicability::MachineApplicable);
                    fallback_span = false;
                }
            }
            if fallback_span {
                err.span_label(span, msg);
            }
        } else if let Some(similar_candidate) = similar_candidate {
            // Don't emit a suggestion if we found an actual method
            // that had unsatisfied trait bounds
            if unsatisfied_predicates.is_empty() {
                let def_kind = similar_candidate.kind.as_def_kind();
                // Methods are defined within the context of a struct and their first parameter is always self,
                // which represents the instance of the struct the method is being called on
                // Associated functions don’t take self as a parameter and
                // they are not methods because they don’t have an instance of the struct to work with.
                if def_kind == DefKind::AssocFn && similar_candidate.fn_has_self_parameter {
                    err.span_suggestion(
                        span,
                        "there is a method with a similar name",
                        similar_candidate.name,
                        Applicability::MaybeIncorrect,
                    );
                } else {
                    err.span_suggestion(
                        span,
                        format!(
                            "there is {} {} with a similar name",
                            self.tcx.def_kind_descr_article(def_kind, similar_candidate.def_id),
                            self.tcx.def_kind_descr(def_kind, similar_candidate.def_id)
                        ),
                        similar_candidate.name,
                        Applicability::MaybeIncorrect,
                    );
                }
            }
        }

        self.note_derefed_ty_has_method(&mut err, source, rcvr_ty, item_name, expected);
        return Some(err);
    }

    fn note_candidates_on_method_error(
        &self,
        rcvr_ty: Ty<'tcx>,
        item_name: Ident,
        args: Option<(&'tcx hir::Expr<'tcx>, &'tcx [hir::Expr<'tcx>])>,
        span: Span,
        err: &mut Diagnostic,
        sources: &mut Vec<CandidateSource>,
        sugg_span: Option<Span>,
    ) {
        sources.sort();
        sources.dedup();
        // Dynamic limit to avoid hiding just one candidate, which is silly.
        let limit = if sources.len() == 5 { 5 } else { 4 };

        for (idx, source) in sources.iter().take(limit).enumerate() {
            match *source {
                CandidateSource::Impl(impl_did) => {
                    // Provide the best span we can. Use the item, if local to crate, else
                    // the impl, if local to crate (item may be defaulted), else nothing.
                    let Some(item) = self.associated_value(impl_did, item_name).or_else(|| {
                        let impl_trait_ref = self.tcx.impl_trait_ref(impl_did)?;
                        self.associated_value(impl_trait_ref.skip_binder().def_id, item_name)
                    }) else {
                        continue;
                    };

                    let note_span = if item.def_id.is_local() {
                        Some(self.tcx.def_span(item.def_id))
                    } else if impl_did.is_local() {
                        Some(self.tcx.def_span(impl_did))
                    } else {
                        None
                    };

                    let impl_ty = self.tcx.at(span).type_of(impl_did).subst_identity();

                    let insertion = match self.tcx.impl_trait_ref(impl_did) {
                        None => String::new(),
                        Some(trait_ref) => {
                            format!(
                                " of the trait `{}`",
                                self.tcx.def_path_str(trait_ref.skip_binder().def_id)
                            )
                        }
                    };

                    let (note_str, idx) = if sources.len() > 1 {
                        (
                            format!(
                                "candidate #{} is defined in an impl{} for the type `{}`",
                                idx + 1,
                                insertion,
                                impl_ty,
                            ),
                            Some(idx + 1),
                        )
                    } else {
                        (
                            format!(
                                "the candidate is defined in an impl{} for the type `{}`",
                                insertion, impl_ty,
                            ),
                            None,
                        )
                    };
                    if let Some(note_span) = note_span {
                        // We have a span pointing to the method. Show note with snippet.
                        err.span_note(note_span, note_str);
                    } else {
                        err.note(note_str);
                    }
                    if let Some(sugg_span) = sugg_span
                        && let Some(trait_ref) = self.tcx.impl_trait_ref(impl_did) {
                        let path = self.tcx.def_path_str(trait_ref.skip_binder().def_id);

                        let ty = match item.kind {
                            ty::AssocKind::Const | ty::AssocKind::Type => rcvr_ty,
                            ty::AssocKind::Fn => self
                                .tcx
                                .fn_sig(item.def_id)
                                .subst_identity()
                                .inputs()
                                .skip_binder()
                                .get(0)
                                .filter(|ty| ty.is_ref() && !rcvr_ty.is_ref())
                                .copied()
                                .unwrap_or(rcvr_ty),
                        };
                        print_disambiguation_help(
                            item_name,
                            args,
                            err,
                            path,
                            ty,
                            item.kind,
                            self.tcx.def_kind_descr(item.kind.as_def_kind(), item.def_id),
                            sugg_span,
                            idx,
                            self.tcx.sess.source_map(),
                            item.fn_has_self_parameter,
                        );
                    }
                }
                CandidateSource::Trait(trait_did) => {
                    let Some(item) = self.associated_value(trait_did, item_name) else { continue };
                    let item_span = self.tcx.def_span(item.def_id);
                    let idx = if sources.len() > 1 {
                        let msg = format!(
                            "candidate #{} is defined in the trait `{}`",
                            idx + 1,
                            self.tcx.def_path_str(trait_did)
                        );
                        err.span_note(item_span, msg);
                        Some(idx + 1)
                    } else {
                        let msg = format!(
                            "the candidate is defined in the trait `{}`",
                            self.tcx.def_path_str(trait_did)
                        );
                        err.span_note(item_span, msg);
                        None
                    };
                    if let Some(sugg_span) = sugg_span {
                        let path = self.tcx.def_path_str(trait_did);
                        print_disambiguation_help(
                            item_name,
                            args,
                            err,
                            path,
                            rcvr_ty,
                            item.kind,
                            self.tcx.def_kind_descr(item.kind.as_def_kind(), item.def_id),
                            sugg_span,
                            idx,
                            self.tcx.sess.source_map(),
                            item.fn_has_self_parameter,
                        );
                    }
                }
            }
        }
        if sources.len() > limit {
            err.note(format!("and {} others", sources.len() - limit));
        }
    }

    /// Suggest calling `Ty::method` if `.method()` isn't found because the method
    /// doesn't take a `self` receiver.
    fn suggest_associated_call_syntax(
        &self,
        err: &mut Diagnostic,
        static_candidates: &Vec<CandidateSource>,
        rcvr_ty: Ty<'tcx>,
        source: SelfSource<'tcx>,
        item_name: Ident,
        args: Option<(&hir::Expr<'tcx>, &[hir::Expr<'tcx>])>,
        sugg_span: Span,
    ) {
        let mut has_unsuggestable_args = false;
        let ty_str = if let Some(CandidateSource::Impl(impl_did)) = static_candidates.get(0) {
            // When the "method" is resolved through dereferencing, we really want the
            // original type that has the associated function for accurate suggestions.
            // (#61411)
            let impl_ty = self.tcx.type_of(*impl_did).subst_identity();
            let target_ty = self
                .autoderef(sugg_span, rcvr_ty)
                .find(|(rcvr_ty, _)| {
                    DeepRejectCtxt { treat_obligation_params: TreatParams::AsCandidateKey }
                        .types_may_unify(*rcvr_ty, impl_ty)
                })
                .map_or(impl_ty, |(ty, _)| ty)
                .peel_refs();
            if let ty::Adt(def, substs) = target_ty.kind() {
                // If there are any inferred arguments, (`{integer}`), we should replace
                // them with underscores to allow the compiler to infer them
                let infer_substs = self.tcx.mk_substs_from_iter(substs.into_iter().map(|arg| {
                    if !arg.is_suggestable(self.tcx, true) {
                        has_unsuggestable_args = true;
                        match arg.unpack() {
                            GenericArgKind::Lifetime(_) => self
                                .next_region_var(RegionVariableOrigin::MiscVariable(
                                    rustc_span::DUMMY_SP,
                                ))
                                .into(),
                            GenericArgKind::Type(_) => self
                                .next_ty_var(TypeVariableOrigin {
                                    span: rustc_span::DUMMY_SP,
                                    kind: TypeVariableOriginKind::MiscVariable,
                                })
                                .into(),
                            GenericArgKind::Const(arg) => self
                                .next_const_var(
                                    arg.ty(),
                                    ConstVariableOrigin {
                                        span: rustc_span::DUMMY_SP,
                                        kind: ConstVariableOriginKind::MiscVariable,
                                    },
                                )
                                .into(),
                        }
                    } else {
                        arg
                    }
                }));

                self.tcx.value_path_str_with_substs(def.did(), infer_substs)
            } else {
                self.ty_to_value_string(target_ty)
            }
        } else {
            self.ty_to_value_string(rcvr_ty.peel_refs())
        };
        if let SelfSource::MethodCall(_) = source {
            let first_arg = if let Some(CandidateSource::Impl(impl_did)) = static_candidates.get(0)
                && let Some(assoc) = self.associated_value(*impl_did, item_name)
                && assoc.kind == ty::AssocKind::Fn
            {
                let sig = self.tcx.fn_sig(assoc.def_id).subst_identity();
                sig.inputs().skip_binder().get(0).and_then(|first| if first.peel_refs() == rcvr_ty.peel_refs() {
                    None
                } else {
                    Some(first.ref_mutability().map_or("", |mutbl| mutbl.ref_prefix_str()))
                })
            } else {
                None
            };
            let mut applicability = Applicability::MachineApplicable;
            let args = if let Some((receiver, args)) = args {
                // The first arg is the same kind as the receiver
                let explicit_args = if first_arg.is_some() {
                    std::iter::once(receiver).chain(args.iter()).collect::<Vec<_>>()
                } else {
                    // There is no `Self` kind to infer the arguments from
                    if has_unsuggestable_args {
                        applicability = Applicability::HasPlaceholders;
                    }
                    args.iter().collect()
                };
                format!(
                    "({}{})",
                    first_arg.unwrap_or(""),
                    explicit_args
                        .iter()
                        .map(|arg| self
                            .tcx
                            .sess
                            .source_map()
                            .span_to_snippet(arg.span)
                            .unwrap_or_else(|_| {
                                applicability = Applicability::HasPlaceholders;
                                "_".to_owned()
                            }))
                        .collect::<Vec<_>>()
                        .join(", "),
                )
            } else {
                applicability = Applicability::HasPlaceholders;
                "(...)".to_owned()
            };
            err.span_suggestion(
                sugg_span,
                "use associated function syntax instead",
                format!("{}::{}{}", ty_str, item_name, args),
                applicability,
            );
        } else {
            err.help(format!("try with `{}::{}`", ty_str, item_name,));
        }
    }

    /// Suggest calling a field with a type that implements the `Fn*` traits instead of a method with
    /// the same name as the field i.e. `(a.my_fn_ptr)(10)` instead of `a.my_fn_ptr(10)`.
    fn suggest_calling_field_as_fn(
        &self,
        span: Span,
        rcvr_ty: Ty<'tcx>,
        expr: &hir::Expr<'_>,
        item_name: Ident,
        err: &mut Diagnostic,
    ) -> bool {
        let tcx = self.tcx;
        let field_receiver = self.autoderef(span, rcvr_ty).find_map(|(ty, _)| match ty.kind() {
            ty::Adt(def, substs) if !def.is_enum() => {
                let variant = &def.non_enum_variant();
                tcx.find_field_index(item_name, variant).map(|index| {
                    let field = &variant.fields[index];
                    let field_ty = field.ty(tcx, substs);
                    (field, field_ty)
                })
            }
            _ => None,
        });
        if let Some((field, field_ty)) = field_receiver {
            let scope = tcx.parent_module_from_def_id(self.body_id);
            let is_accessible = field.vis.is_accessible_from(scope, tcx);

            if is_accessible {
                if self.is_fn_ty(field_ty, span) {
                    let expr_span = expr.span.to(item_name.span);
                    err.multipart_suggestion(
                        format!(
                            "to call the function stored in `{}`, \
                                         surround the field access with parentheses",
                            item_name,
                        ),
                        vec![
                            (expr_span.shrink_to_lo(), '('.to_string()),
                            (expr_span.shrink_to_hi(), ')'.to_string()),
                        ],
                        Applicability::MachineApplicable,
                    );
                } else {
                    let call_expr = tcx.hir().expect_expr(tcx.hir().parent_id(expr.hir_id));

                    if let Some(span) = call_expr.span.trim_start(item_name.span) {
                        err.span_suggestion(
                            span,
                            "remove the arguments",
                            "",
                            Applicability::MaybeIncorrect,
                        );
                    }
                }
            }

            let field_kind = if is_accessible { "field" } else { "private field" };
            err.span_label(item_name.span, format!("{}, not a method", field_kind));
            return true;
        }
        false
    }

    /// Suggest possible range with adding parentheses, for example:
    /// when encountering `0..1.map(|i| i + 1)` suggest `(0..1).map(|i| i + 1)`.
    fn suggest_wrapping_range_with_parens(
        &self,
        tcx: TyCtxt<'tcx>,
        actual: Ty<'tcx>,
        source: SelfSource<'tcx>,
        span: Span,
        item_name: Ident,
        ty_str: &str,
    ) -> bool {
        if let SelfSource::MethodCall(expr) = source {
            for (_, parent) in tcx.hir().parent_iter(expr.hir_id).take(5) {
                if let Node::Expr(parent_expr) = parent {
                    let lang_item = match parent_expr.kind {
                        ExprKind::Struct(ref qpath, _, _) => match **qpath {
                            QPath::LangItem(LangItem::Range, ..) => Some(LangItem::Range),
                            QPath::LangItem(LangItem::RangeTo, ..) => Some(LangItem::RangeTo),
                            QPath::LangItem(LangItem::RangeToInclusive, ..) => {
                                Some(LangItem::RangeToInclusive)
                            }
                            _ => None,
                        },
                        ExprKind::Call(ref func, _) => match func.kind {
                            // `..=` desugars into `::std::ops::RangeInclusive::new(...)`.
                            ExprKind::Path(QPath::LangItem(LangItem::RangeInclusiveNew, ..)) => {
                                Some(LangItem::RangeInclusiveStruct)
                            }
                            _ => None,
                        },
                        _ => None,
                    };

                    if lang_item.is_none() {
                        continue;
                    }

                    let span_included = match parent_expr.kind {
                        hir::ExprKind::Struct(_, eps, _) => {
                            eps.len() > 0 && eps.last().is_some_and(|ep| ep.span.contains(span))
                        }
                        // `..=` desugars into `::std::ops::RangeInclusive::new(...)`.
                        hir::ExprKind::Call(ref func, ..) => func.span.contains(span),
                        _ => false,
                    };

                    if !span_included {
                        continue;
                    }

                    let range_def_id = self.tcx.require_lang_item(lang_item.unwrap(), None);
                    let range_ty = self.tcx.type_of(range_def_id).subst(self.tcx, &[actual.into()]);

                    let pick = self.lookup_probe_for_diagnostic(
                        item_name,
                        range_ty,
                        expr,
                        ProbeScope::AllTraits,
                        None,
                    );
                    if pick.is_ok() {
                        let range_span = parent_expr.span.with_hi(expr.span.hi());
                        tcx.sess.emit_err(errors::MissingParenthesesInRange {
                            span,
                            ty_str: ty_str.to_string(),
                            method_name: item_name.as_str().to_string(),
                            add_missing_parentheses: Some(errors::AddMissingParenthesesInRange {
                                func_name: item_name.name.as_str().to_string(),
                                left: range_span.shrink_to_lo(),
                                right: range_span.shrink_to_hi(),
                            }),
                        });
                        return true;
                    }
                }
            }
        }
        false
    }

    fn suggest_constraining_numerical_ty(
        &self,
        tcx: TyCtxt<'tcx>,
        actual: Ty<'tcx>,
        source: SelfSource<'_>,
        span: Span,
        item_kind: &str,
        item_name: Ident,
        ty_str: &str,
    ) -> bool {
        let found_candidate = all_traits(self.tcx)
            .into_iter()
            .any(|info| self.associated_value(info.def_id, item_name).is_some());
        let found_assoc = |ty: Ty<'tcx>| {
            simplify_type(tcx, ty, TreatParams::AsCandidateKey)
                .and_then(|simp| {
                    tcx.incoherent_impls(simp)
                        .iter()
                        .find_map(|&id| self.associated_value(id, item_name))
                })
                .is_some()
        };
        let found_candidate = found_candidate
            || found_assoc(tcx.types.i8)
            || found_assoc(tcx.types.i16)
            || found_assoc(tcx.types.i32)
            || found_assoc(tcx.types.i64)
            || found_assoc(tcx.types.i128)
            || found_assoc(tcx.types.u8)
            || found_assoc(tcx.types.u16)
            || found_assoc(tcx.types.u32)
            || found_assoc(tcx.types.u64)
            || found_assoc(tcx.types.u128)
            || found_assoc(tcx.types.f32)
            || found_assoc(tcx.types.f32);
        if found_candidate
            && actual.is_numeric()
            && !actual.has_concrete_skeleton()
            && let SelfSource::MethodCall(expr) = source
        {
            let mut err = struct_span_err!(
                tcx.sess,
                span,
                E0689,
                "can't call {} `{}` on ambiguous numeric type `{}`",
                item_kind,
                item_name,
                ty_str
            );
            let concrete_type = if actual.is_integral() { "i32" } else { "f32" };
            match expr.kind {
                ExprKind::Lit(ref lit) => {
                    // numeric literal
                    let snippet = tcx
                        .sess
                        .source_map()
                        .span_to_snippet(lit.span)
                        .unwrap_or_else(|_| "<numeric literal>".to_owned());

                    // If this is a floating point literal that ends with '.',
                    // get rid of it to stop this from becoming a member access.
                    let snippet = snippet.strip_suffix('.').unwrap_or(&snippet);
                    err.span_suggestion(
                        lit.span,
                        format!(
                            "you must specify a concrete type for this numeric value, \
                                         like `{}`",
                            concrete_type
                        ),
                        format!("{snippet}_{concrete_type}"),
                        Applicability::MaybeIncorrect,
                    );
                }
                ExprKind::Path(QPath::Resolved(_, path)) => {
                    // local binding
                    if let hir::def::Res::Local(hir_id) = path.res {
                        let span = tcx.hir().span(hir_id);
                        let filename = tcx.sess.source_map().span_to_filename(span);

                        let parent_node =
                            self.tcx.hir().get_parent(hir_id);
                        let msg = format!(
                            "you must specify a type for this binding, like `{}`",
                            concrete_type,
                        );

                        match (filename, parent_node) {
                            (
                                FileName::Real(_),
                                Node::Local(hir::Local {
                                    source: hir::LocalSource::Normal,
                                    ty,
                                    ..
                                }),
                            ) => {
                                let type_span = ty.map(|ty| ty.span.with_lo(span.hi())).unwrap_or(span.shrink_to_hi());
                                err.span_suggestion(
                                    // account for `let x: _ = 42;`
                                    //                   ^^^
                                    type_span,
                                    msg,
                                    format!(": {concrete_type}"),
                                    Applicability::MaybeIncorrect,
                                );
                            }
                            _ => {
                                err.span_label(span, msg);
                            }
                        }
                    }
                }
                _ => {}
            }
            err.emit();
            return true;
        }
        false
    }

    /// For code `rect::area(...)`,
    /// if `rect` is a local variable and `area` is a valid assoc method for it,
    /// we try to suggest `rect.area()`
    pub(crate) fn suggest_assoc_method_call(&self, segs: &[PathSegment<'_>]) {
        debug!("suggest_assoc_method_call segs: {:?}", segs);
        let [seg1, seg2] = segs else { return; };
        let Some(mut diag) =
                self.tcx.sess.diagnostic().steal_diagnostic(seg1.ident.span, StashKey::CallAssocMethod)
                else { return };

        let map = self.infcx.tcx.hir();
        let body_id = self.tcx.hir().body_owned_by(self.body_id);
        let body = map.body(body_id);
        struct LetVisitor<'a> {
            result: Option<&'a hir::Expr<'a>>,
            ident_name: Symbol,
        }

        // FIXME: This really should be taking scoping, etc into account.
        impl<'v> Visitor<'v> for LetVisitor<'v> {
            fn visit_stmt(&mut self, ex: &'v hir::Stmt<'v>) {
                if let hir::StmtKind::Local(hir::Local { pat, init, .. }) = &ex.kind
                    && let Binding(_, _, ident, ..) = pat.kind
                    && ident.name == self.ident_name
                {
                    self.result = *init;
                } else {
                    hir::intravisit::walk_stmt(self, ex);
                }
            }
        }

        let mut visitor = LetVisitor { result: None, ident_name: seg1.ident.name };
        visitor.visit_body(&body);

        let parent = self.tcx.hir().parent_id(seg1.hir_id);
        if let Some(Node::Expr(call_expr)) = self.tcx.hir().find(parent)
            && let Some(expr) = visitor.result
            && let Some(self_ty) = self.node_ty_opt(expr.hir_id)
        {
            let probe = self.lookup_probe_for_diagnostic(
                seg2.ident,
                self_ty,
                call_expr,
                ProbeScope::TraitsInScope,
                None,
            );
            if probe.is_ok() {
                let sm = self.infcx.tcx.sess.source_map();
                diag.span_suggestion_verbose(
                    sm.span_extend_while(seg1.ident.span.shrink_to_hi(), |c| c == ':').unwrap(),
                    "you may have meant to call an instance method",
                    ".".to_string(),
                    Applicability::MaybeIncorrect,
                );
            }
        }
        diag.emit();
    }

    /// Suggest calling a method on a field i.e. `a.field.bar()` instead of `a.bar()`
    fn suggest_calling_method_on_field(
        &self,
        err: &mut Diagnostic,
        source: SelfSource<'tcx>,
        span: Span,
        actual: Ty<'tcx>,
        item_name: Ident,
        return_type: Option<Ty<'tcx>>,
    ) {
        if let SelfSource::MethodCall(expr) = source
        && let mod_id = self.tcx.parent_module(expr.hir_id).to_def_id()
        && let Some((fields, substs)) =
            self.get_field_candidates_considering_privacy(span, actual, mod_id)
        {
            let call_expr = self.tcx.hir().expect_expr(self.tcx.hir().parent_id(expr.hir_id));

            let lang_items = self.tcx.lang_items();
            let never_mention_traits = [
                lang_items.clone_trait(),
                lang_items.deref_trait(),
                lang_items.deref_mut_trait(),
                self.tcx.get_diagnostic_item(sym::AsRef),
                self.tcx.get_diagnostic_item(sym::AsMut),
                self.tcx.get_diagnostic_item(sym::Borrow),
                self.tcx.get_diagnostic_item(sym::BorrowMut),
            ];
            let candidate_fields: Vec<_> = fields
                .filter_map(|candidate_field| {
                    self.check_for_nested_field_satisfying(
                        span,
                        &|_, field_ty| {
                            self.lookup_probe_for_diagnostic(
                                item_name,
                                field_ty,
                                call_expr,
                                ProbeScope::TraitsInScope,
                                return_type,
                            )
                            .is_ok_and(|pick| {
                                !never_mention_traits
                                    .iter()
                                    .flatten()
                                    .any(|def_id| self.tcx.parent(pick.item.def_id) == *def_id)
                            })
                        },
                        candidate_field,
                        substs,
                        vec![],
                        mod_id,
                    )
                })
                .map(|field_path| {
                    field_path
                        .iter()
                        .map(|id| id.name.to_ident_string())
                        .collect::<Vec<String>>()
                        .join(".")
                })
                .collect();

            let len = candidate_fields.len();
            if len > 0 {
                err.span_suggestions(
                    item_name.span.shrink_to_lo(),
                    format!(
                        "{} of the expressions' fields {} a method of the same name",
                        if len > 1 { "some" } else { "one" },
                        if len > 1 { "have" } else { "has" },
                    ),
                    candidate_fields.iter().map(|path| format!("{path}.")),
                    Applicability::MaybeIncorrect,
                );
            }
        }
    }

    fn suggest_unwrapping_inner_self(
        &self,
        err: &mut Diagnostic,
        source: SelfSource<'tcx>,
        actual: Ty<'tcx>,
        item_name: Ident,
    ) {
        let tcx = self.tcx;
        let SelfSource::MethodCall(expr) = source else { return; };
        let call_expr = tcx.hir().expect_expr(tcx.hir().parent_id(expr.hir_id));

        let ty::Adt(kind, substs) = actual.kind() else { return; };
        match kind.adt_kind() {
            ty::AdtKind::Enum => {
                let matching_variants: Vec<_> = kind
                    .variants()
                    .iter()
                    .flat_map(|variant| {
                        let [field] = &variant.fields.raw[..] else { return None; };
                        let field_ty = field.ty(tcx, substs);

                        // Skip `_`, since that'll just lead to ambiguity.
                        if self.resolve_vars_if_possible(field_ty).is_ty_var() {
                            return None;
                        }

                        self.lookup_probe_for_diagnostic(
                            item_name,
                            field_ty,
                            call_expr,
                            ProbeScope::TraitsInScope,
                            None,
                        )
                        .ok()
                        .map(|pick| (variant, field, pick))
                    })
                    .collect();

                let ret_ty_matches = |diagnostic_item| {
                    if let Some(ret_ty) = self
                        .ret_coercion
                        .as_ref()
                        .map(|c| self.resolve_vars_if_possible(c.borrow().expected_ty()))
                        && let ty::Adt(kind, _) = ret_ty.kind()
                        && tcx.get_diagnostic_item(diagnostic_item) == Some(kind.did())
                    {
                        true
                    } else {
                        false
                    }
                };

                match &matching_variants[..] {
                    [(_, field, pick)] => {
                        let self_ty = field.ty(tcx, substs);
                        err.span_note(
                            tcx.def_span(pick.item.def_id),
                            format!("the method `{item_name}` exists on the type `{self_ty}`"),
                        );
                        let (article, kind, variant, question) =
                            if tcx.is_diagnostic_item(sym::Result, kind.did()) {
                                ("a", "Result", "Err", ret_ty_matches(sym::Result))
                            } else if tcx.is_diagnostic_item(sym::Option, kind.did()) {
                                ("an", "Option", "None", ret_ty_matches(sym::Option))
                            } else {
                                return;
                            };
                        if question {
                            err.span_suggestion_verbose(
                                expr.span.shrink_to_hi(),
                                format!(
                                    "use the `?` operator to extract the `{self_ty}` value, propagating \
                                    {article} `{kind}::{variant}` value to the caller"
                                ),
                                "?",
                                Applicability::MachineApplicable,
                            );
                        } else {
                            err.span_suggestion_verbose(
                                expr.span.shrink_to_hi(),
                                format!(
                                    "consider using `{kind}::expect` to unwrap the `{self_ty}` value, \
                                    panicking if the value is {article} `{kind}::{variant}`"
                                ),
                                ".expect(\"REASON\")",
                                Applicability::HasPlaceholders,
                            );
                        }
                    }
                    // FIXME(compiler-errors): Support suggestions for other matching enum variants
                    _ => {}
                }
            }
            // Target wrapper types - types that wrap or pretend to wrap another type,
            // perhaps this inner type is meant to be called?
            ty::AdtKind::Struct | ty::AdtKind::Union => {
                let [first] = ***substs else { return; };
                let ty::GenericArgKind::Type(ty) = first.unpack() else { return; };
                let Ok(pick) = self.lookup_probe_for_diagnostic(
                    item_name,
                    ty,
                    call_expr,
                    ProbeScope::TraitsInScope,
                    None,
                )  else { return; };

                let name = self.ty_to_value_string(actual);
                let inner_id = kind.did();
                let mutable = if let Some(AutorefOrPtrAdjustment::Autoref { mutbl, .. }) =
                    pick.autoref_or_ptr_adjustment
                {
                    Some(mutbl)
                } else {
                    None
                };

                if tcx.is_diagnostic_item(sym::LocalKey, inner_id) {
                    err.help("use `with` or `try_with` to access thread local storage");
                } else if Some(kind.did()) == tcx.lang_items().maybe_uninit() {
                    err.help(format!(
                        "if this `{name}` has been initialized, \
                        use one of the `assume_init` methods to access the inner value"
                    ));
                } else if tcx.is_diagnostic_item(sym::RefCell, inner_id) {
                    let (suggestion, borrow_kind, panic_if) = match mutable {
                        Some(Mutability::Not) => (".borrow()", "borrow", "a mutable borrow exists"),
                        Some(Mutability::Mut) => {
                            (".borrow_mut()", "mutably borrow", "any borrows exist")
                        }
                        None => return,
                    };
                    err.span_suggestion_verbose(
                        expr.span.shrink_to_hi(),
                        format!(
                            "use `{suggestion}` to {borrow_kind} the `{ty}`, \
                            panicking if {panic_if}"
                        ),
                        suggestion,
                        Applicability::MaybeIncorrect,
                    );
                } else if tcx.is_diagnostic_item(sym::Mutex, inner_id) {
                    err.span_suggestion_verbose(
                        expr.span.shrink_to_hi(),
                        format!(
                            "use `.lock().unwrap()` to borrow the `{ty}`, \
                            blocking the current thread until it can be acquired"
                        ),
                        ".lock().unwrap()",
                        Applicability::MaybeIncorrect,
                    );
                } else if tcx.is_diagnostic_item(sym::RwLock, inner_id) {
                    let (suggestion, borrow_kind) = match mutable {
                        Some(Mutability::Not) => (".read().unwrap()", "borrow"),
                        Some(Mutability::Mut) => (".write().unwrap()", "mutably borrow"),
                        None => return,
                    };
                    err.span_suggestion_verbose(
                        expr.span.shrink_to_hi(),
                        format!(
                            "use `{suggestion}` to {borrow_kind} the `{ty}`, \
                            blocking the current thread until it can be acquired"
                        ),
                        suggestion,
                        Applicability::MaybeIncorrect,
                    );
                } else {
                    return;
                };

                err.span_note(
                    tcx.def_span(pick.item.def_id),
                    format!("the method `{item_name}` exists on the type `{ty}`"),
                );
            }
        }
    }

    pub(crate) fn note_unmet_impls_on_type(
        &self,
        err: &mut Diagnostic,
        errors: Vec<FulfillmentError<'tcx>>,
    ) {
        let all_local_types_needing_impls =
            errors.iter().all(|e| match e.obligation.predicate.kind().skip_binder() {
                ty::PredicateKind::Clause(ty::ClauseKind::Trait(pred)) => {
                    match pred.self_ty().kind() {
                        ty::Adt(def, _) => def.did().is_local(),
                        _ => false,
                    }
                }
                _ => false,
            });
        let mut preds: Vec<_> = errors
            .iter()
            .filter_map(|e| match e.obligation.predicate.kind().skip_binder() {
                ty::PredicateKind::Clause(ty::ClauseKind::Trait(pred)) => Some(pred),
                _ => None,
            })
            .collect();
        preds.sort_by_key(|pred| (pred.def_id(), pred.self_ty()));
        let def_ids = preds
            .iter()
            .filter_map(|pred| match pred.self_ty().kind() {
                ty::Adt(def, _) => Some(def.did()),
                _ => None,
            })
            .collect::<FxHashSet<_>>();
        let mut spans: MultiSpan = def_ids
            .iter()
            .filter_map(|def_id| {
                let span = self.tcx.def_span(*def_id);
                if span.is_dummy() { None } else { Some(span) }
            })
            .collect::<Vec<_>>()
            .into();

        for pred in &preds {
            match pred.self_ty().kind() {
                ty::Adt(def, _) if def.did().is_local() => {
                    spans.push_span_label(
                        self.tcx.def_span(def.did()),
                        format!("must implement `{}`", pred.trait_ref.print_only_trait_path()),
                    );
                }
                _ => {}
            }
        }

        if all_local_types_needing_impls && spans.primary_span().is_some() {
            let msg = if preds.len() == 1 {
                format!(
                    "an implementation of `{}` might be missing for `{}`",
                    preds[0].trait_ref.print_only_trait_path(),
                    preds[0].self_ty()
                )
            } else {
                format!(
                    "the following type{} would have to `impl` {} required trait{} for this \
                     operation to be valid",
                    pluralize!(def_ids.len()),
                    if def_ids.len() == 1 { "its" } else { "their" },
                    pluralize!(preds.len()),
                )
            };
            err.span_note(spans, msg);
        }

        let preds: Vec<_> = errors
            .iter()
            .map(|e| (e.obligation.predicate, None, Some(e.obligation.cause.clone())))
            .collect();
        self.suggest_derive(err, &preds);
    }

    pub fn suggest_derive(
        &self,
        err: &mut Diagnostic,
        unsatisfied_predicates: &[(
            ty::Predicate<'tcx>,
            Option<ty::Predicate<'tcx>>,
            Option<ObligationCause<'tcx>>,
        )],
    ) {
        let mut derives = Vec::<(String, Span, Symbol)>::new();
        let mut traits = Vec::new();
        for (pred, _, _) in unsatisfied_predicates {
            let Some(ty::PredicateKind::Clause(ty::ClauseKind::Trait(trait_pred))) =
                pred.kind().no_bound_vars()
            else {
                continue
            };
            let adt = match trait_pred.self_ty().ty_adt_def() {
                Some(adt) if adt.did().is_local() => adt,
                _ => continue,
            };
            if let Some(diagnostic_name) = self.tcx.get_diagnostic_name(trait_pred.def_id()) {
                let can_derive = match diagnostic_name {
                    sym::Default => !adt.is_enum(),
                    sym::Eq
                    | sym::PartialEq
                    | sym::Ord
                    | sym::PartialOrd
                    | sym::Clone
                    | sym::Copy
                    | sym::Hash
                    | sym::Debug => true,
                    _ => false,
                };
                if can_derive {
                    let self_name = trait_pred.self_ty().to_string();
                    let self_span = self.tcx.def_span(adt.did());
                    for super_trait in
                        supertraits(self.tcx, ty::Binder::dummy(trait_pred.trait_ref))
                    {
                        if let Some(parent_diagnostic_name) =
                            self.tcx.get_diagnostic_name(super_trait.def_id())
                        {
                            derives.push((self_name.clone(), self_span, parent_diagnostic_name));
                        }
                    }
                    derives.push((self_name, self_span, diagnostic_name));
                } else {
                    traits.push(trait_pred.def_id());
                }
            } else {
                traits.push(trait_pred.def_id());
            }
        }
        traits.sort();
        traits.dedup();

        derives.sort();
        derives.dedup();

        let mut derives_grouped = Vec::<(String, Span, String)>::new();
        for (self_name, self_span, trait_name) in derives.into_iter() {
            if let Some((last_self_name, _, ref mut last_trait_names)) = derives_grouped.last_mut()
            {
                if last_self_name == &self_name {
                    last_trait_names.push_str(format!(", {}", trait_name).as_str());
                    continue;
                }
            }
            derives_grouped.push((self_name, self_span, trait_name.to_string()));
        }

        let len = traits.len();
        if len > 0 {
            let span =
                MultiSpan::from_spans(traits.iter().map(|&did| self.tcx.def_span(did)).collect());
            let mut names = format!("`{}`", self.tcx.def_path_str(traits[0]));
            for (i, &did) in traits.iter().enumerate().skip(1) {
                if len > 2 {
                    names.push_str(", ");
                }
                if i == len - 1 {
                    names.push_str(" and ");
                }
                names.push('`');
                names.push_str(&self.tcx.def_path_str(did));
                names.push('`');
            }
            err.span_note(
                span,
                format!("the trait{} {} must be implemented", pluralize!(len), names),
            );
        }

        for (self_name, self_span, traits) in &derives_grouped {
            err.span_suggestion_verbose(
                self_span.shrink_to_lo(),
                format!("consider annotating `{}` with `#[derive({})]`", self_name, traits),
                format!("#[derive({})]\n", traits),
                Applicability::MaybeIncorrect,
            );
        }
    }

    fn note_derefed_ty_has_method(
        &self,
        err: &mut Diagnostic,
        self_source: SelfSource<'tcx>,
        rcvr_ty: Ty<'tcx>,
        item_name: Ident,
        expected: Expectation<'tcx>,
    ) {
        let SelfSource::QPath(ty) = self_source else { return; };
        for (deref_ty, _) in self.autoderef(rustc_span::DUMMY_SP, rcvr_ty).skip(1) {
            if let Ok(pick) = self.probe_for_name(
                Mode::Path,
                item_name,
                expected.only_has_type(self),
                IsSuggestion(true),
                deref_ty,
                ty.hir_id,
                ProbeScope::TraitsInScope,
            ) {
                if deref_ty.is_suggestable(self.tcx, true)
                    // If this method receives `&self`, then the provided
                    // argument _should_ coerce, so it's valid to suggest
                    // just changing the path.
                    && pick.item.fn_has_self_parameter
                    && let Some(self_ty) =
                        self.tcx.fn_sig(pick.item.def_id).subst_identity().inputs().skip_binder().get(0)
                    && self_ty.is_ref()
                {
                    let suggested_path = match deref_ty.kind() {
                        ty::Bool
                        | ty::Char
                        | ty::Int(_)
                        | ty::Uint(_)
                        | ty::Float(_)
                        | ty::Adt(_, _)
                        | ty::Str
                        | ty::Alias(ty::Projection | ty::Inherent, _)
                        | ty::Param(_) => format!("{deref_ty}"),
                        // we need to test something like  <&[_]>::len or <(&[u32])>::len
                        // and Vec::function();
                        // <&[_]>::len or <&[u32]>::len doesn't need an extra "<>" between
                        // but for Adt type like Vec::function()
                        // we would suggest <[_]>::function();
                        _ if self.tcx.sess.source_map().span_wrapped_by_angle_or_parentheses(ty.span)  => format!("{deref_ty}"),
                        _ => format!("<{deref_ty}>"),
                    };
                    err.span_suggestion_verbose(
                        ty.span,
                        format!("the function `{item_name}` is implemented on `{deref_ty}`"),
                        suggested_path,
                        Applicability::MaybeIncorrect,
                    );
                } else {
                    err.span_note(
                        ty.span,
                        format!("the function `{item_name}` is implemented on `{deref_ty}`"),
                    );
                }
                return;
            }
        }
    }

    /// Print out the type for use in value namespace.
    fn ty_to_value_string(&self, ty: Ty<'tcx>) -> String {
        match ty.kind() {
            ty::Adt(def, substs) => self.tcx.def_path_str_with_substs(def.did(), substs),
            _ => self.ty_to_string(ty),
        }
    }

    fn suggest_await_before_method(
        &self,
        err: &mut Diagnostic,
        item_name: Ident,
        ty: Ty<'tcx>,
        call: &hir::Expr<'_>,
        span: Span,
        return_type: Option<Ty<'tcx>>,
    ) {
        let output_ty = match self.get_impl_future_output_ty(ty) {
            Some(output_ty) => self.resolve_vars_if_possible(output_ty),
            _ => return,
        };
        let method_exists =
            self.method_exists(item_name, output_ty, call.hir_id, true, return_type);
        debug!("suggest_await_before_method: is_method_exist={}", method_exists);
        if method_exists {
            err.span_suggestion_verbose(
                span.shrink_to_lo(),
                "consider `await`ing on the `Future` and calling the method on its `Output`",
                "await.",
                Applicability::MaybeIncorrect,
            );
        }
    }

    fn suggest_use_candidates(&self, err: &mut Diagnostic, msg: String, candidates: Vec<DefId>) {
        let parent_map = self.tcx.visible_parent_map(());

        // Separate out candidates that must be imported with a glob, because they are named `_`
        // and cannot be referred with their identifier.
        let (candidates, globs): (Vec<_>, Vec<_>) = candidates.into_iter().partition(|trait_did| {
            if let Some(parent_did) = parent_map.get(trait_did) {
                // If the item is re-exported as `_`, we should suggest a glob-import instead.
                if *parent_did != self.tcx.parent(*trait_did)
                    && self
                        .tcx
                        .module_children(*parent_did)
                        .iter()
                        .filter(|child| child.res.opt_def_id() == Some(*trait_did))
                        .all(|child| child.ident.name == kw::Underscore)
                {
                    return false;
                }
            }

            true
        });

        let module_did = self.tcx.parent_module_from_def_id(self.body_id);
        let (module, _, _) = self.tcx.hir().get_module(module_did);
        let span = module.spans.inject_use_span;

        let path_strings = candidates.iter().map(|trait_did| {
            format!("use {};\n", with_crate_prefix!(self.tcx.def_path_str(*trait_did)),)
        });

        let glob_path_strings = globs.iter().map(|trait_did| {
            let parent_did = parent_map.get(trait_did).unwrap();
            format!(
                "use {}::*; // trait {}\n",
                with_crate_prefix!(self.tcx.def_path_str(*parent_did)),
                self.tcx.item_name(*trait_did),
            )
        });

        err.span_suggestions(
            span,
            msg,
            path_strings.chain(glob_path_strings),
            Applicability::MaybeIncorrect,
        );
    }

    fn suggest_valid_traits(
        &self,
        err: &mut Diagnostic,
        valid_out_of_scope_traits: Vec<DefId>,
    ) -> bool {
        if !valid_out_of_scope_traits.is_empty() {
            let mut candidates = valid_out_of_scope_traits;
            candidates.sort();
            candidates.dedup();

            // `TryFrom` and `FromIterator` have no methods
            let edition_fix = candidates
                .iter()
                .find(|did| self.tcx.is_diagnostic_item(sym::TryInto, **did))
                .copied();

            err.help("items from traits can only be used if the trait is in scope");
            let msg = format!(
                "the following {traits_are} implemented but not in scope; \
                 perhaps add a `use` for {one_of_them}:",
                traits_are = if candidates.len() == 1 { "trait is" } else { "traits are" },
                one_of_them = if candidates.len() == 1 { "it" } else { "one of them" },
            );

            self.suggest_use_candidates(err, msg, candidates);
            if let Some(did) = edition_fix {
                err.note(format!(
                    "'{}' is included in the prelude starting in Edition 2021",
                    with_crate_prefix!(self.tcx.def_path_str(did))
                ));
            }

            true
        } else {
            false
        }
    }

    fn suggest_traits_to_import(
        &self,
        err: &mut Diagnostic,
        span: Span,
        rcvr_ty: Ty<'tcx>,
        item_name: Ident,
        inputs_len: Option<usize>,
        source: SelfSource<'tcx>,
        valid_out_of_scope_traits: Vec<DefId>,
        unsatisfied_predicates: &[(
            ty::Predicate<'tcx>,
            Option<ty::Predicate<'tcx>>,
            Option<ObligationCause<'tcx>>,
        )],
        static_candidates: &[CandidateSource],
        unsatisfied_bounds: bool,
        return_type: Option<Ty<'tcx>>,
        trait_missing_method: bool,
    ) {
        let mut alt_rcvr_sugg = false;
        if let (SelfSource::MethodCall(rcvr), false) = (source, unsatisfied_bounds) {
            debug!(
                "suggest_traits_to_import: span={:?}, item_name={:?}, rcvr_ty={:?}, rcvr={:?}",
                span, item_name, rcvr_ty, rcvr
            );
            let skippable = [
                self.tcx.lang_items().clone_trait(),
                self.tcx.lang_items().deref_trait(),
                self.tcx.lang_items().deref_mut_trait(),
                self.tcx.lang_items().drop_trait(),
                self.tcx.get_diagnostic_item(sym::AsRef),
            ];
            // Try alternative arbitrary self types that could fulfill this call.
            // FIXME: probe for all types that *could* be arbitrary self-types, not
            // just this list.
            for (rcvr_ty, post) in &[
                (rcvr_ty, ""),
                (self.tcx.mk_mut_ref(self.tcx.lifetimes.re_erased, rcvr_ty), "&mut "),
                (self.tcx.mk_imm_ref(self.tcx.lifetimes.re_erased, rcvr_ty), "&"),
            ] {
                match self.lookup_probe_for_diagnostic(
                    item_name,
                    *rcvr_ty,
                    rcvr,
                    ProbeScope::AllTraits,
                    return_type,
                ) {
                    Ok(pick) => {
                        // If the method is defined for the receiver we have, it likely wasn't `use`d.
                        // We point at the method, but we just skip the rest of the check for arbitrary
                        // self types and rely on the suggestion to `use` the trait from
                        // `suggest_valid_traits`.
                        let did = Some(pick.item.container_id(self.tcx));
                        let skip = skippable.contains(&did);
                        if pick.autoderefs == 0 && !skip {
                            err.span_label(
                                pick.item.ident(self.tcx).span,
                                format!("the method is available for `{}` here", rcvr_ty),
                            );
                        }
                        break;
                    }
                    Err(MethodError::Ambiguity(_)) => {
                        // If the method is defined (but ambiguous) for the receiver we have, it is also
                        // likely we haven't `use`d it. It may be possible that if we `Box`/`Pin`/etc.
                        // the receiver, then it might disambiguate this method, but I think these
                        // suggestions are generally misleading (see #94218).
                        break;
                    }
                    Err(_) => (),
                }

                for (rcvr_ty, pre) in &[
                    (self.tcx.mk_lang_item(*rcvr_ty, LangItem::OwnedBox), "Box::new"),
                    (self.tcx.mk_lang_item(*rcvr_ty, LangItem::Pin), "Pin::new"),
                    (self.tcx.mk_diagnostic_item(*rcvr_ty, sym::Arc), "Arc::new"),
                    (self.tcx.mk_diagnostic_item(*rcvr_ty, sym::Rc), "Rc::new"),
                ] {
                    if let Some(new_rcvr_t) = *rcvr_ty
                        && let Ok(pick) = self.lookup_probe_for_diagnostic(
                            item_name,
                            new_rcvr_t,
                            rcvr,
                            ProbeScope::AllTraits,
                            return_type,
                        )
                    {
                        debug!("try_alt_rcvr: pick candidate {:?}", pick);
                        let did = Some(pick.item.container_id(self.tcx));
                        // We don't want to suggest a container type when the missing
                        // method is `.clone()` or `.deref()` otherwise we'd suggest
                        // `Arc::new(foo).clone()`, which is far from what the user wants.
                        // Explicitly ignore the `Pin::as_ref()` method as `Pin` does not
                        // implement the `AsRef` trait.
                        let skip = skippable.contains(&did)
                            || (("Pin::new" == *pre) && (sym::as_ref == item_name.name))
                            || inputs_len.is_some_and(|inputs_len| pick.item.kind == ty::AssocKind::Fn && self.tcx.fn_sig(pick.item.def_id).skip_binder().skip_binder().inputs().len() != inputs_len);
                        // Make sure the method is defined for the *actual* receiver: we don't
                        // want to treat `Box<Self>` as a receiver if it only works because of
                        // an autoderef to `&self`
                        if pick.autoderefs == 0 && !skip {
                            err.span_label(
                                pick.item.ident(self.tcx).span,
                                format!("the method is available for `{}` here", new_rcvr_t),
                            );
                            err.multipart_suggestion(
                                "consider wrapping the receiver expression with the \
                                    appropriate type",
                                vec![
                                    (rcvr.span.shrink_to_lo(), format!("{}({}", pre, post)),
                                    (rcvr.span.shrink_to_hi(), ")".to_string()),
                                ],
                                Applicability::MaybeIncorrect,
                            );
                            // We don't care about the other suggestions.
                            alt_rcvr_sugg = true;
                        }
                    }
                }
            }
        }
        if self.suggest_valid_traits(err, valid_out_of_scope_traits) {
            return;
        }

        let type_is_local = self.type_derefs_to_local(span, rcvr_ty, source);

        let mut arbitrary_rcvr = vec![];
        // There are no traits implemented, so lets suggest some traits to
        // implement, by finding ones that have the item name, and are
        // legal to implement.
        let mut candidates = all_traits(self.tcx)
            .into_iter()
            // Don't issue suggestions for unstable traits since they're
            // unlikely to be implementable anyway
            .filter(|info| match self.tcx.lookup_stability(info.def_id) {
                Some(attr) => attr.level.is_stable(),
                None => true,
            })
            .filter(|info| {
                // Static candidates are already implemented, and known not to work
                // Do not suggest them again
                static_candidates.iter().all(|sc| match *sc {
                    CandidateSource::Trait(def_id) => def_id != info.def_id,
                    CandidateSource::Impl(def_id) => {
                        self.tcx.trait_id_of_impl(def_id) != Some(info.def_id)
                    }
                })
            })
            .filter(|info| {
                // We approximate the coherence rules to only suggest
                // traits that are legal to implement by requiring that
                // either the type or trait is local. Multi-dispatch means
                // this isn't perfect (that is, there are cases when
                // implementing a trait would be legal but is rejected
                // here).
                unsatisfied_predicates.iter().all(|(p, _, _)| {
                    match p.kind().skip_binder() {
                        // Hide traits if they are present in predicates as they can be fixed without
                        // having to implement them.
                        ty::PredicateKind::Clause(ty::ClauseKind::Trait(t)) => {
                            t.def_id() == info.def_id
                        }
                        ty::PredicateKind::Clause(ty::ClauseKind::Projection(p)) => {
                            p.projection_ty.def_id == info.def_id
                        }
                        _ => false,
                    }
                }) && (type_is_local || info.def_id.is_local())
                    && !self.tcx.trait_is_auto(info.def_id)
                    && self
                        .associated_value(info.def_id, item_name)
                        .filter(|item| {
                            if let ty::AssocKind::Fn = item.kind {
                                let id = item
                                    .def_id
                                    .as_local()
                                    .map(|def_id| self.tcx.hir().local_def_id_to_hir_id(def_id));
                                if let Some(hir::Node::TraitItem(hir::TraitItem {
                                    kind: hir::TraitItemKind::Fn(fn_sig, method),
                                    ..
                                })) = id.map(|id| self.tcx.hir().get(id))
                                {
                                    let self_first_arg = match method {
                                        hir::TraitFn::Required([ident, ..]) => {
                                            ident.name == kw::SelfLower
                                        }
                                        hir::TraitFn::Provided(body_id) => {
                                            self.tcx.hir().body(*body_id).params.first().map_or(
                                                false,
                                                |param| {
                                                    matches!(
                                                        param.pat.kind,
                                                        hir::PatKind::Binding(_, _, ident, _)
                                                            if ident.name == kw::SelfLower
                                                    )
                                                },
                                            )
                                        }
                                        _ => false,
                                    };

                                    if !fn_sig.decl.implicit_self.has_implicit_self()
                                        && self_first_arg
                                    {
                                        if let Some(ty) = fn_sig.decl.inputs.get(0) {
                                            arbitrary_rcvr.push(ty.span);
                                        }
                                        return false;
                                    }
                                }
                            }
                            // We only want to suggest public or local traits (#45781).
                            item.visibility(self.tcx).is_public() || info.def_id.is_local()
                        })
                        .is_some()
            })
            .collect::<Vec<_>>();
        for span in &arbitrary_rcvr {
            err.span_label(
                *span,
                "the method might not be found because of this arbitrary self type",
            );
        }
        if alt_rcvr_sugg {
            return;
        }

        if !candidates.is_empty() {
            // Sort from most relevant to least relevant.
            candidates.sort_by_key(|&info| cmp::Reverse(info));
            candidates.dedup();

            let param_type = match rcvr_ty.kind() {
                ty::Param(param) => Some(param),
                ty::Ref(_, ty, _) => match ty.kind() {
                    ty::Param(param) => Some(param),
                    _ => None,
                },
                _ => None,
            };
            if !trait_missing_method {
                err.help(if param_type.is_some() {
                    "items from traits can only be used if the type parameter is bounded by the trait"
                } else {
                    "items from traits can only be used if the trait is implemented and in scope"
                });
            }

            let candidates_len = candidates.len();
            let message = |action| {
                format!(
                    "the following {traits_define} an item `{name}`, perhaps you need to {action} \
                     {one_of_them}:",
                    traits_define =
                        if candidates_len == 1 { "trait defines" } else { "traits define" },
                    action = action,
                    one_of_them = if candidates_len == 1 { "it" } else { "one of them" },
                    name = item_name,
                )
            };
            // Obtain the span for `param` and use it for a structured suggestion.
            if let Some(param) = param_type {
                let generics = self.tcx.generics_of(self.body_id.to_def_id());
                let type_param = generics.type_param(param, self.tcx);
                let hir = self.tcx.hir();
                if let Some(def_id) = type_param.def_id.as_local() {
                    let id = hir.local_def_id_to_hir_id(def_id);
                    // Get the `hir::Param` to verify whether it already has any bounds.
                    // We do this to avoid suggesting code that ends up as `T: FooBar`,
                    // instead we suggest `T: Foo + Bar` in that case.
                    match hir.get(id) {
                        Node::GenericParam(param) => {
                            enum Introducer {
                                Plus,
                                Colon,
                                Nothing,
                            }
                            let ast_generics = hir.get_generics(id.owner.def_id).unwrap();
                            let trait_def_ids: FxHashSet<DefId> = ast_generics
                                .bounds_for_param(def_id)
                                .flat_map(|bp| bp.bounds.iter())
                                .filter_map(|bound| bound.trait_ref()?.trait_def_id())
                                .collect();
                            if candidates.iter().any(|t| trait_def_ids.contains(&t.def_id)) {
                                return;
                            }
                            let msg = message(format!(
                                "restrict type parameter `{}` with",
                                param.name.ident(),
                            ));
                            let bounds_span = ast_generics.bounds_span_for_suggestions(def_id);
                            if rcvr_ty.is_ref() && param.is_impl_trait() && bounds_span.is_some() {
                                err.multipart_suggestions(
                                    msg,
                                    candidates.iter().map(|t| {
                                        vec![
                                            (param.span.shrink_to_lo(), "(".to_string()),
                                            (
                                                bounds_span.unwrap(),
                                                format!(" + {})", self.tcx.def_path_str(t.def_id)),
                                            ),
                                        ]
                                    }),
                                    Applicability::MaybeIncorrect,
                                );
                                return;
                            }

                            let (sp, introducer) = if let Some(span) = bounds_span {
                                (span, Introducer::Plus)
                            } else if let Some(colon_span) = param.colon_span {
                                (colon_span.shrink_to_hi(), Introducer::Nothing)
                            } else if param.is_impl_trait() {
                                (param.span.shrink_to_hi(), Introducer::Plus)
                            } else {
                                (param.span.shrink_to_hi(), Introducer::Colon)
                            };

                            err.span_suggestions(
                                sp,
                                msg,
                                candidates.iter().map(|t| {
                                    format!(
                                        "{} {}",
                                        match introducer {
                                            Introducer::Plus => " +",
                                            Introducer::Colon => ":",
                                            Introducer::Nothing => "",
                                        },
                                        self.tcx.def_path_str(t.def_id)
                                    )
                                }),
                                Applicability::MaybeIncorrect,
                            );
                            return;
                        }
                        Node::Item(hir::Item {
                            kind: hir::ItemKind::Trait(.., bounds, _),
                            ident,
                            ..
                        }) => {
                            let (sp, sep, article) = if bounds.is_empty() {
                                (ident.span.shrink_to_hi(), ":", "a")
                            } else {
                                (bounds.last().unwrap().span().shrink_to_hi(), " +", "another")
                            };
                            err.span_suggestions(
                                sp,
                                message(format!("add {} supertrait for", article)),
                                candidates.iter().map(|t| {
                                    format!("{} {}", sep, self.tcx.def_path_str(t.def_id),)
                                }),
                                Applicability::MaybeIncorrect,
                            );
                            return;
                        }
                        _ => {}
                    }
                }
            }

            let (potential_candidates, explicitly_negative) = if param_type.is_some() {
                // FIXME: Even though negative bounds are not implemented, we could maybe handle
                // cases where a positive bound implies a negative impl.
                (candidates, Vec::new())
            } else if let Some(simp_rcvr_ty) =
                simplify_type(self.tcx, rcvr_ty, TreatParams::ForLookup)
            {
                let mut potential_candidates = Vec::new();
                let mut explicitly_negative = Vec::new();
                for candidate in candidates {
                    // Check if there's a negative impl of `candidate` for `rcvr_ty`
                    if self
                        .tcx
                        .all_impls(candidate.def_id)
                        .filter(|imp_did| {
                            self.tcx.impl_polarity(*imp_did) == ty::ImplPolarity::Negative
                        })
                        .any(|imp_did| {
                            let imp = self.tcx.impl_trait_ref(imp_did).unwrap().subst_identity();
                            let imp_simp =
                                simplify_type(self.tcx, imp.self_ty(), TreatParams::ForLookup);
                            imp_simp.is_some_and(|s| s == simp_rcvr_ty)
                        })
                    {
                        explicitly_negative.push(candidate);
                    } else {
                        potential_candidates.push(candidate);
                    }
                }
                (potential_candidates, explicitly_negative)
            } else {
                // We don't know enough about `recv_ty` to make proper suggestions.
                (candidates, Vec::new())
            };

            match &potential_candidates[..] {
                [] => {}
                [trait_info] if trait_info.def_id.is_local() => {
                    err.subdiagnostic(CandidateTraitNote {
                        span: self.tcx.def_span(trait_info.def_id),
                        trait_name: self.tcx.def_path_str(trait_info.def_id),
                        item_name,
                        action_or_ty: if trait_missing_method {
                            "NONE".to_string()
                        } else {
                            param_type.map_or_else(
                                || "implement".to_string(), // FIXME: it might only need to be imported into scope, not implemented.
                                ToString::to_string,
                            )
                        },
                    });
                }
                trait_infos => {
                    let mut msg = message(param_type.map_or_else(
                        || "implement".to_string(), // FIXME: it might only need to be imported into scope, not implemented.
                        |param| format!("restrict type parameter `{}` with", param),
                    ));
                    for (i, trait_info) in trait_infos.iter().enumerate() {
                        msg.push_str(&format!(
                            "\ncandidate #{}: `{}`",
                            i + 1,
                            self.tcx.def_path_str(trait_info.def_id),
                        ));
                    }
                    err.note(msg);
                }
            }
            match &explicitly_negative[..] {
                [] => {}
                [trait_info] => {
                    let msg = format!(
                        "the trait `{}` defines an item `{}`, but is explicitly unimplemented",
                        self.tcx.def_path_str(trait_info.def_id),
                        item_name
                    );
                    err.note(msg);
                }
                trait_infos => {
                    let mut msg = format!(
                        "the following traits define an item `{}`, but are explicitly unimplemented:",
                        item_name
                    );
                    for trait_info in trait_infos {
                        msg.push_str(&format!("\n{}", self.tcx.def_path_str(trait_info.def_id)));
                    }
                    err.note(msg);
                }
            }
        }
    }

    /// issue #102320, for `unwrap_or` with closure as argument, suggest `unwrap_or_else`
    /// FIXME: currently not working for suggesting `map_or_else`, see #102408
    pub(crate) fn suggest_else_fn_with_closure(
        &self,
        err: &mut Diagnostic,
        expr: &hir::Expr<'_>,
        found: Ty<'tcx>,
        expected: Ty<'tcx>,
    ) -> bool {
        let Some((_def_id_or_name, output, _inputs)) =
            self.extract_callable_info(found) else {
                return false;
        };

        if !self.can_coerce(output, expected) {
            return false;
        }

        let parent = self.tcx.hir().parent_id(expr.hir_id);
        if  let Some(Node::Expr(call_expr)) = self.tcx.hir().find(parent) &&
            let hir::ExprKind::MethodCall(
                hir::PathSegment { ident: method_name, .. },
                self_expr,
                args,
                ..,
             ) = call_expr.kind &&
            let Some(self_ty) = self.typeck_results.borrow().expr_ty_opt(self_expr) {
            let new_name = Ident {
                name: Symbol::intern(&format!("{}_else", method_name.as_str())),
                span: method_name.span,
            };
            let probe = self.lookup_probe_for_diagnostic(
                new_name,
                self_ty,
                self_expr,
                ProbeScope::TraitsInScope,
                Some(expected),
            );

            // check the method arguments number
            if let Ok(pick) = probe &&
                let fn_sig = self.tcx.fn_sig(pick.item.def_id) &&
                let fn_args = fn_sig.skip_binder().skip_binder().inputs() &&
                fn_args.len() == args.len() + 1 {
                err.span_suggestion_verbose(
                    method_name.span.shrink_to_hi(),
                    format!("try calling `{}` instead", new_name.name.as_str()),
                    "_else",
                    Applicability::MaybeIncorrect,
                );
                return true;
            }
        }
        false
    }

    /// Checks whether there is a local type somewhere in the chain of
    /// autoderefs of `rcvr_ty`.
    fn type_derefs_to_local(
        &self,
        span: Span,
        rcvr_ty: Ty<'tcx>,
        source: SelfSource<'tcx>,
    ) -> bool {
        fn is_local(ty: Ty<'_>) -> bool {
            match ty.kind() {
                ty::Adt(def, _) => def.did().is_local(),
                ty::Foreign(did) => did.is_local(),
                ty::Dynamic(tr, ..) => tr.principal().is_some_and(|d| d.def_id().is_local()),
                ty::Param(_) => true,

                // Everything else (primitive types, etc.) is effectively
                // non-local (there are "edge" cases, e.g., `(LocalType,)`, but
                // the noise from these sort of types is usually just really
                // annoying, rather than any sort of help).
                _ => false,
            }
        }

        // This occurs for UFCS desugaring of `T::method`, where there is no
        // receiver expression for the method call, and thus no autoderef.
        if let SelfSource::QPath(_) = source {
            return is_local(self.resolve_vars_with_obligations(rcvr_ty));
        }

        self.autoderef(span, rcvr_ty).any(|(ty, _)| is_local(ty))
    }
}

#[derive(Copy, Clone, Debug)]
pub enum SelfSource<'a> {
    QPath(&'a hir::Ty<'a>),
    MethodCall(&'a hir::Expr<'a> /* rcvr */),
}

#[derive(Copy, Clone)]
pub struct TraitInfo {
    pub def_id: DefId,
}

impl PartialEq for TraitInfo {
    fn eq(&self, other: &TraitInfo) -> bool {
        self.cmp(other) == Ordering::Equal
    }
}
impl Eq for TraitInfo {}
impl PartialOrd for TraitInfo {
    fn partial_cmp(&self, other: &TraitInfo) -> Option<Ordering> {
        Some(self.cmp(other))
    }
}
impl Ord for TraitInfo {
    fn cmp(&self, other: &TraitInfo) -> Ordering {
        // Local crates are more important than remote ones (local:
        // `cnum == 0`), and otherwise we throw in the defid for totality.

        let lhs = (other.def_id.krate, other.def_id);
        let rhs = (self.def_id.krate, self.def_id);
        lhs.cmp(&rhs)
    }
}

/// Retrieves all traits in this crate and any dependent crates,
/// and wraps them into `TraitInfo` for custom sorting.
pub fn all_traits(tcx: TyCtxt<'_>) -> Vec<TraitInfo> {
    tcx.all_traits().map(|def_id| TraitInfo { def_id }).collect()
}

fn print_disambiguation_help<'tcx>(
    item_name: Ident,
    args: Option<(&'tcx hir::Expr<'tcx>, &'tcx [hir::Expr<'tcx>])>,
    err: &mut Diagnostic,
    trait_name: String,
    rcvr_ty: Ty<'_>,
    kind: ty::AssocKind,
    def_kind_descr: &'static str,
    span: Span,
    candidate: Option<usize>,
    source_map: &source_map::SourceMap,
    fn_has_self_parameter: bool,
) {
    let mut applicability = Applicability::MachineApplicable;
    let (span, sugg) = if let (ty::AssocKind::Fn, Some((receiver, args))) = (kind, args) {
        let args = format!(
            "({}{})",
            rcvr_ty.ref_mutability().map_or("", |mutbl| mutbl.ref_prefix_str()),
            std::iter::once(receiver)
                .chain(args.iter())
                .map(|arg| source_map.span_to_snippet(arg.span).unwrap_or_else(|_| {
                    applicability = Applicability::HasPlaceholders;
                    "_".to_owned()
                }))
                .collect::<Vec<_>>()
                .join(", "),
        );
        let trait_name = if !fn_has_self_parameter {
            format!("<{} as {}>", rcvr_ty, trait_name)
        } else {
            trait_name
        };
        (span, format!("{}::{}{}", trait_name, item_name, args))
    } else {
        (span.with_hi(item_name.span.lo()), format!("<{} as {}>::", rcvr_ty, trait_name))
    };
    err.span_suggestion_verbose(
        span,
        format!(
            "disambiguate the {} for {}",
            def_kind_descr,
            if let Some(candidate) = candidate {
                format!("candidate #{}", candidate)
            } else {
                "the candidate".to_string()
            },
        ),
        sugg,
        applicability,
    );
}<|MERGE_RESOLUTION|>--- conflicted
+++ resolved
@@ -698,13 +698,9 @@
                 // Don't point out the span of `WellFormed` predicates.
                 if !matches!(
                     p.kind().skip_binder(),
-<<<<<<< HEAD
-                    ty::PredicateKind::Clause(ty::Clause::Projection(..) | ty::Clause::Trait(..))
-=======
                     ty::PredicateKind::Clause(
                         ty::ClauseKind::Projection(..) | ty::ClauseKind::Trait(..)
                     )
->>>>>>> 0faea772
                 ) {
                     continue;
                 };
