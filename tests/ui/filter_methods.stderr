--- conflicted
+++ resolved
@@ -1,9 +1,5 @@
 error: called `filter(..).map(..)` on an `Iterator`
-<<<<<<< HEAD
-  --> $DIR/filter_methods.rs:5:21
-=======
   --> $DIR/filter_methods.rs:6:21
->>>>>>> dd826b46
    |
 LL |     let _: Vec<_> = vec![5; 6].into_iter().filter(|&x| x == 0).map(|x| x * 2).collect();
    |                     ^^^^^^^^^^^^^^^^^^^^^^^^^^^^^^^^^^^^^^^^^^^^^^^^^^^^^^^^^
@@ -12,11 +8,7 @@
    = help: this is more succinctly expressed by calling `.filter_map(..)` instead
 
 error: called `filter(..).flat_map(..)` on an `Iterator`
-<<<<<<< HEAD
-  --> $DIR/filter_methods.rs:7:21
-=======
   --> $DIR/filter_methods.rs:8:21
->>>>>>> dd826b46
    |
 LL |       let _: Vec<_> = vec![5_i8; 6]
    |  _____________________^
@@ -28,11 +20,7 @@
    = help: this is more succinctly expressed by calling `.flat_map(..)` and filtering by returning `iter::empty()`
 
 error: called `filter_map(..).flat_map(..)` on an `Iterator`
-<<<<<<< HEAD
-  --> $DIR/filter_methods.rs:13:21
-=======
   --> $DIR/filter_methods.rs:14:21
->>>>>>> dd826b46
    |
 LL |       let _: Vec<_> = vec![5_i8; 6]
    |  _____________________^
@@ -44,11 +32,7 @@
    = help: this is more succinctly expressed by calling `.flat_map(..)` and filtering by returning `iter::empty()`
 
 error: called `filter_map(..).map(..)` on an `Iterator`
-<<<<<<< HEAD
-  --> $DIR/filter_methods.rs:19:21
-=======
   --> $DIR/filter_methods.rs:20:21
->>>>>>> dd826b46
    |
 LL |       let _: Vec<_> = vec![5_i8; 6]
    |  _____________________^
