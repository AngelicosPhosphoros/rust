--- conflicted
+++ resolved
@@ -15,15 +15,9 @@
     loop {
         let x = box();
 
-<<<<<<< HEAD
-	// Here we complain because the resulting region
-	// of this borrow is the fn body as a whole.
+	    // Here we complain because the resulting region
+	    // of this borrow is the fn body as a whole.
         y = borrow(x); //~ ERROR cannot root
-=======
-        // Here we complain because the resulting region
-        // of this borrow is the fn body as a whole.
-        y = borrow(x); //~ ERROR illegal borrow: cannot root managed value long enough
->>>>>>> 063851ff
 
         assert!(*x == *y);
         if cond() { break; }
