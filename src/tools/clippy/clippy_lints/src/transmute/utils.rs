--- conflicted
+++ resolved
@@ -1,12 +1,8 @@
 use rustc_hir::Expr;
-<<<<<<< HEAD
-=======
 use rustc_hir_analysis::check::{cast, FnCtxt, Inherited};
->>>>>>> b1ab3b73
 use rustc_lint::LateContext;
 use rustc_middle::ty::{cast::CastKind, Ty};
 use rustc_span::DUMMY_SP;
-use rustc_typeck::check::{cast::{self, CastCheckResult}, FnCtxt, Inherited};
 
 // check if the component types of the transmuted collection and the result have different ABI,
 // size or alignment
@@ -57,7 +53,7 @@
     to_ty: Ty<'tcx>,
 ) -> Option<CastKind> {
     let hir_id = e.hir_id;
-    let local_def_id = hir_id.owner;
+    let local_def_id = hir_id.owner.def_id;
 
     Inherited::build(cx.tcx, local_def_id).enter(|inherited| {
         let fn_ctxt = FnCtxt::new(&inherited, cx.param_env, hir_id);
