--- conflicted
+++ resolved
@@ -485,18 +485,10 @@
 static SCHED_OVERCOMMIT : uint = 4u;
 
 fn get_concurrency() -> uint {
-<<<<<<< HEAD
     use std::rt;
     let threads = rt::util::default_sched_threads();
     if threads == 1 { 1 }
-    else { threads * sched_overcommit }
-=======
-    unsafe {
-        let threads = rustrt::rust_sched_threads() as uint;
-        if threads == 1 { 1 }
-        else { threads * SCHED_OVERCOMMIT }
-    }
->>>>>>> f503e539
+    else { threads * SCHED_OVERCOMMIT }
 }
 
 #[allow(non_implicitly_copyable_typarams)]
