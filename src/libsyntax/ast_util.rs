--- conflicted
+++ resolved
@@ -261,27 +261,16 @@
 
 // extract a ty_method from a trait_method. if the trait_method is
 // a default, pull out the useful fields to make a ty_method
-<<<<<<< HEAD
 pub fn trait_method_to_ty_method(method: &trait_method) -> ty_method {
     match *method {
         required(ref m) => copy *m,
-=======
-pub fn trait_method_to_ty_method(method: trait_method) -> ty_method {
-    match method {
-        required(ref m) => (*m),
->>>>>>> d0a12347
         provided(ref m) => {
             ty_method {
                 ident: m.ident,
                 attrs: copy m.attrs,
                 purity: m.purity,
-<<<<<<< HEAD
                 decl: copy m.decl,
-                tps: copy m.tps,
-=======
-                decl: m.decl,
                 generics: copy m.generics,
->>>>>>> d0a12347
                 self_ty: m.self_ty,
                 id: m.id,
                 span: m.span,
@@ -483,48 +472,25 @@
             }
         },
 
-<<<<<<< HEAD
-        visit_ty_params: fn@(ps: &[ty_param]) {
-            for ps.each |p| {
-                vfn(p.id);
-            }
-        },
-=======
         visit_generics: visit_generics,
->>>>>>> d0a12347
 
         visit_fn: fn@(fk: &visit::fn_kind, d: &ast::fn_decl,
                       _b: &ast::blk, _sp: span, id: ast::node_id) {
             vfn(id);
 
-<<<<<<< HEAD
             match *fk {
-                visit::fk_dtor(ref tps, _, self_id, parent_id) => {
-                    for tps.each |tp| { vfn(tp.id); }
-=======
-            match fk {
-                visit::fk_dtor(ref generics, _, self_id, parent_id) => {
+                visit::fk_dtor(generics, _, self_id, parent_id) => {
                     visit_generics(generics);
->>>>>>> d0a12347
                     vfn(id);
                     vfn(self_id);
                     vfn(parent_id.node);
                 }
-<<<<<<< HEAD
-                visit::fk_item_fn(_, ref tps, _) => {
-                    for tps.each |tp| { vfn(tp.id); }
-                }
-                visit::fk_method(_, ref tps, m) => {
-                    vfn(m.self_id);
-                    for tps.each |tp| { vfn(tp.id); }
-=======
-                visit::fk_item_fn(_, ref generics, _) => {
+                visit::fk_item_fn(_, generics, _) => {
                     visit_generics(generics);
                 }
-                visit::fk_method(_, ref generics, m) => {
+                visit::fk_method(_, generics, m) => {
                     vfn(m.self_id);
                     visit_generics(generics);
->>>>>>> d0a12347
                 }
                 visit::fk_anon(_) |
                 visit::fk_fn_block => {
@@ -542,13 +508,9 @@
         visit_trait_method: fn@(_ty_m: &trait_method) {
         },
 
-<<<<<<< HEAD
-        visit_struct_def: fn@(_sd: @struct_def, _id: ident, _tps: &[ty_param],
-=======
         visit_struct_def: fn@(_sd: @struct_def,
                               _id: ident,
                               _generics: &Generics,
->>>>>>> d0a12347
                               _id: node_id) {
         },
 
