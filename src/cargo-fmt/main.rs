--- conflicted
+++ resolved
@@ -22,11 +22,7 @@
 mod cargo_fmt_tests;
 
 #[derive(Parser)]
-<<<<<<< HEAD
-#[clap(
-=======
 #[command(
->>>>>>> 547577fa
     disable_version_flag = true,
     bin_name = "cargo fmt",
     about = "This utility formats all bin and lib files of \
