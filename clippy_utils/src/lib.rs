--- conflicted
+++ resolved
@@ -70,11 +70,7 @@
 use rustc_data_structures::unhash::UnhashMap;
 use rustc_hir as hir;
 use rustc_hir::def::{DefKind, Res};
-<<<<<<< HEAD
 use rustc_hir::def_id::{CrateNum, DefId, LocalDefId, CRATE_DEF_ID};
-=======
-use rustc_hir::def_id::{CrateNum, DefId};
->>>>>>> ea4db3a6
 use rustc_hir::hir_id::{HirIdMap, HirIdSet};
 use rustc_hir::intravisit::{walk_expr, FnKind, Visitor};
 use rustc_hir::itemlikevisit::ItemLikeVisitor;
@@ -121,23 +117,10 @@
 
 #[macro_export]
 macro_rules! extract_msrv_attr {
-<<<<<<< HEAD
     ($context:ident) => {
         fn enter_lint_attrs(&mut self, cx: &rustc_lint::$context<'_>, attrs: &[rustc_ast::ast::Attribute]) {
             let sess = rustc_lint::LintContext::sess(cx);
             match $crate::get_unique_inner_attr(sess, attrs, "msrv") {
-=======
-    (LateContext) => {
-        extract_msrv_attr!(@LateContext, ());
-    };
-    (EarlyContext) => {
-        extract_msrv_attr!(@EarlyContext);
-    };
-    (@$context:ident$(, $call:tt)?) => {
-        fn enter_lint_attrs(&mut self, cx: &rustc_lint::$context<'_>, attrs: &[rustc_ast::ast::Attribute]) {
-            use $crate::get_unique_inner_attr;
-            match get_unique_inner_attr(cx.sess$($call)?, attrs, "msrv") {
->>>>>>> ea4db3a6
                 Some(msrv_attr) => {
                     if let Some(msrv) = msrv_attr.value_str() {
                         self.msrv = $crate::parse_msrv(&msrv.to_string(), Some(sess), Some(msrv_attr.span));
@@ -987,14 +970,6 @@
         captures: HirIdMap<CaptureKind>,
     }
     impl<'tcx> Visitor<'tcx> for V<'_, 'tcx> {
-<<<<<<< HEAD
-=======
-        type Map = ErasedMap<'tcx>;
-        fn nested_visit_map(&mut self) -> NestedVisitorMap<Self::Map> {
-            NestedVisitorMap::None
-        }
-
->>>>>>> ea4db3a6
         fn visit_expr(&mut self, e: &'tcx Expr<'_>) {
             if !self.allow_closure {
                 return;
@@ -1852,12 +1827,8 @@
 }
 
 /// Gets the node where an expression is either used, or it's type is unified with another branch.
-<<<<<<< HEAD
-pub fn get_expr_use_or_unification_node<'tcx>(tcx: TyCtxt<'tcx>, expr: &Expr<'_>) -> Option<Node<'tcx>> {
-=======
 /// Returns both the node and the `HirId` of the closest child node.
 pub fn get_expr_use_or_unification_node<'tcx>(tcx: TyCtxt<'tcx>, expr: &Expr<'_>) -> Option<(Node<'tcx>, HirId)> {
->>>>>>> ea4db3a6
     let mut child_id = expr.hir_id;
     let mut iter = tcx.hir().parent_iter(child_id);
     loop {
