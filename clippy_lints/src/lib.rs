#![feature(array_windows)]
#![feature(binary_heap_into_iter_sorted)]
#![feature(box_patterns)]
#![feature(if_let_guard)]
#![feature(iter_intersperse)]
#![feature(let_chains)]
#![feature(lint_reasons)]
#![feature(never_type)]
#![feature(rustc_private)]
#![feature(stmt_expr_attributes)]
#![recursion_limit = "512"]
#![cfg_attr(feature = "deny-warnings", deny(warnings))]
#![allow(clippy::missing_docs_in_private_items, clippy::must_use_candidate)]
#![warn(trivial_casts, trivial_numeric_casts)]
// warn on lints, that are included in `rust-lang/rust`s bootstrap
#![warn(rust_2018_idioms, unused_lifetimes)]
// warn on rustc internal lints
#![warn(rustc::internal)]
// Disable this rustc lint for now, as it was also done in rustc
#![allow(rustc::potential_query_instability)]

// FIXME: switch to something more ergonomic here, once available.
// (Currently there is no way to opt into sysroot crates without `extern crate`.)
extern crate pulldown_cmark;
extern crate rustc_abi;
extern crate rustc_arena;
extern crate rustc_ast;
extern crate rustc_ast_pretty;
extern crate rustc_attr;
extern crate rustc_data_structures;
extern crate rustc_driver;
extern crate rustc_errors;
extern crate rustc_hir;
extern crate rustc_hir_analysis;
extern crate rustc_hir_pretty;
extern crate rustc_hir_typeck;
extern crate rustc_index;
extern crate rustc_infer;
extern crate rustc_lexer;
extern crate rustc_lint;
extern crate rustc_middle;
extern crate rustc_parse;
extern crate rustc_resolve;
extern crate rustc_session;
extern crate rustc_span;
extern crate rustc_target;
extern crate rustc_trait_selection;
extern crate thin_vec;

#[macro_use]
extern crate clippy_utils;
#[macro_use]
extern crate declare_clippy_lint;

use std::collections::BTreeMap;

use rustc_data_structures::fx::FxHashSet;
use rustc_lint::{Lint, LintId};

#[cfg(feature = "internal")]
pub mod deprecated_lints;
#[cfg_attr(feature = "internal", allow(clippy::missing_clippy_version_attribute))]
mod utils;

mod declared_lints;
mod renamed_lints;

// begin lints modules, do not remove this comment, it’s used in `update_lints`
mod absolute_paths;
mod allow_attributes;
mod almost_complete_range;
mod approx_const;
mod arc_with_non_send_sync;
mod as_conversions;
mod asm_syntax;
mod assertions_on_constants;
mod assertions_on_result_states;
mod async_yields_async;
mod attrs;
mod await_holding_invalid;
mod blocks_in_conditions;
mod bool_assert_comparison;
mod bool_to_int_with_if;
mod booleans;
mod borrow_deref_ref;
mod box_default;
mod cargo;
mod casts;
mod checked_conversions;
mod cognitive_complexity;
mod collapsible_if;
mod collection_is_never_read;
mod comparison_chain;
mod copies;
mod copy_iterator;
mod crate_in_macro_def;
mod create_dir;
mod dbg_macro;
mod default;
mod default_constructed_unit_structs;
mod default_instead_of_iter_empty;
mod default_numeric_fallback;
mod default_union_representation;
mod dereference;
mod derivable_impls;
mod derive;
mod disallowed_macros;
mod disallowed_methods;
mod disallowed_names;
mod disallowed_script_idents;
mod disallowed_types;
mod doc;
mod double_parens;
mod drop_forget_ref;
mod duplicate_mod;
mod else_if_without_else;
mod empty_drop;
mod empty_enum;
mod empty_with_brackets;
mod endian_bytes;
mod entry;
mod enum_clike;
mod equatable_if_let;
mod error_impl_error;
mod escape;
mod eta_reduction;
mod excessive_bools;
mod excessive_nesting;
mod exhaustive_items;
mod exit;
mod explicit_write;
mod extra_unused_type_parameters;
mod fallible_impl_from;
mod float_literal;
mod floating_point_arithmetic;
mod format;
mod format_args;
mod format_impl;
mod format_push_string;
mod formatting;
mod four_forward_slashes;
mod from_over_into;
mod from_raw_with_void_ptr;
mod from_str_radix_10;
mod functions;
mod future_not_send;
mod if_let_mutex;
mod if_not_else;
mod if_then_some_else_none;
mod ignored_unit_patterns;
mod impl_hash_with_borrow_str_and_bytes;
mod implicit_hasher;
mod implicit_return;
mod implicit_saturating_add;
mod implicit_saturating_sub;
mod implied_bounds_in_impls;
mod incompatible_msrv;
mod inconsistent_struct_constructor;
mod index_refutable_slice;
mod indexing_slicing;
mod ineffective_open_options;
mod infinite_iter;
mod inherent_impl;
mod inherent_to_string;
mod init_numbered_fields;
mod inline_fn_without_body;
mod instant_subtraction;
mod int_plus_one;
mod invalid_upcast_comparisons;
mod item_name_repetitions;
mod items_after_statements;
mod items_after_test_module;
mod iter_not_returning_iterator;
mod iter_over_hash_type;
mod iter_without_into_iter;
mod large_const_arrays;
mod large_enum_variant;
mod large_futures;
mod large_include_file;
mod large_stack_arrays;
mod large_stack_frames;
mod len_zero;
mod let_if_seq;
mod let_underscore;
mod let_with_type_underscore;
mod lifetimes;
mod lines_filter_map_ok;
mod literal_representation;
mod loops;
mod macro_use;
mod main_recursion;
mod manual_assert;
mod manual_async_fn;
mod manual_bits;
mod manual_clamp;
mod manual_float_methods;
mod manual_hash_one;
mod manual_is_ascii_check;
mod manual_let_else;
mod manual_main_separator_str;
mod manual_non_exhaustive;
mod manual_range_patterns;
mod manual_rem_euclid;
mod manual_retain;
mod manual_slice_size_calculation;
mod manual_string_new;
mod manual_strip;
mod map_unit_fn;
mod match_result_ok;
mod matches;
mod mem_replace;
mod methods;
mod min_ident_chars;
mod minmax;
mod misc;
mod misc_early;
mod mismatching_type_param_order;
mod missing_assert_message;
mod missing_asserts_for_indexing;
mod missing_const_for_fn;
mod missing_doc;
mod missing_enforced_import_rename;
mod missing_fields_in_debug;
mod missing_inline;
mod missing_trait_methods;
mod mixed_read_write_in_expression;
mod module_style;
mod multi_assignments;
mod multiple_unsafe_ops_per_block;
mod mut_key;
mod mut_mut;
mod mut_reference;
mod mutable_debug_assertion;
mod mutex_atomic;
mod needless_arbitrary_self_type;
mod needless_bool;
mod needless_borrowed_ref;
mod needless_borrows_for_generic_args;
mod needless_continue;
mod needless_else;
mod needless_for_each;
mod needless_if;
mod needless_late_init;
mod needless_parens_on_range_literals;
mod needless_pass_by_ref_mut;
mod needless_pass_by_value;
mod needless_question_mark;
mod needless_update;
mod neg_cmp_op_on_partial_ord;
mod neg_multiply;
mod new_without_default;
mod no_effect;
mod no_mangle_with_rust_abi;
mod non_canonical_impls;
mod non_copy_const;
mod non_expressive_names;
mod non_octal_unix_permissions;
mod non_send_fields_in_send_ty;
mod nonstandard_macro_braces;
mod octal_escapes;
mod only_used_in_recursion;
mod operators;
mod option_env_unwrap;
mod option_if_let_else;
mod overflow_check_conditional;
mod panic_in_result_fn;
mod panic_unimplemented;
mod partial_pub_fields;
mod partialeq_ne_impl;
mod partialeq_to_none;
mod pass_by_ref_or_value;
mod pattern_type_mismatch;
mod permissions_set_readonly_false;
mod precedence;
mod ptr;
mod ptr_offset_with_cast;
mod pub_underscore_fields;
mod pub_use;
mod question_mark;
mod question_mark_used;
mod ranges;
mod raw_strings;
mod rc_clone_in_vec_init;
mod read_zero_byte_vec;
mod redundant_async_block;
mod redundant_clone;
mod redundant_closure_call;
mod redundant_else;
mod redundant_field_names;
mod redundant_locals;
mod redundant_pub_crate;
mod redundant_slicing;
mod redundant_static_lifetimes;
mod redundant_type_annotations;
mod ref_option_ref;
mod ref_patterns;
mod reference;
mod regex;
mod repeat_vec_with_capacity;
mod reserve_after_initialization;
mod return_self_not_must_use;
mod returns;
mod same_name_method;
mod self_named_constructors;
mod semicolon_block;
mod semicolon_if_nothing_returned;
mod serde_api;
mod shadow;
mod significant_drop_tightening;
mod single_call_fn;
mod single_char_lifetime_names;
mod single_component_path_imports;
mod single_range_in_vec_init;
mod size_of_in_element_count;
mod size_of_ref;
mod slow_vector_initialization;
mod std_instead_of_core;
mod strings;
mod strlen_on_c_strings;
mod suspicious_operation_groupings;
mod suspicious_trait_impl;
mod suspicious_xor_used_as_pow;
mod swap;
mod swap_ptr_to_ref;
mod tabs_in_doc_comments;
mod temporary_assignment;
mod tests_outside_test_module;
mod thread_local_initializer_can_be_made_const;
mod to_digit_is_some;
mod to_string_trait_impl;
mod trailing_empty_array;
mod trait_bounds;
mod transmute;
mod tuple_array_conversions;
mod types;
mod unconditional_recursion;
mod undocumented_unsafe_blocks;
mod unicode;
mod uninhabited_references;
mod uninit_vec;
mod unit_return_expecting_ord;
mod unit_types;
mod unnamed_address;
mod unnecessary_box_returns;
mod unnecessary_map_on_constructor;
mod unnecessary_owned_empty_strings;
mod unnecessary_self_imports;
mod unnecessary_struct_initialization;
mod unnecessary_wraps;
mod unnested_or_patterns;
mod unsafe_removed_from_name;
mod unused_async;
mod unused_io_amount;
mod unused_peekable;
mod unused_rounding;
mod unused_self;
mod unused_unit;
mod unwrap;
mod unwrap_in_result;
mod upper_case_acronyms;
mod use_self;
mod useless_conversion;
mod vec;
mod vec_init_then_push;
mod visibility;
mod wildcard_imports;
mod write;
mod zero_div_zero;
mod zero_sized_map_values;
// end lints modules, do not remove this comment, it’s used in `update_lints`

use clippy_config::{get_configuration_metadata, Conf};

/// Register all pre expansion lints
///
/// Pre-expansion lints run before any macro expansion has happened.
///
/// Note that due to the architecture of the compiler, currently `cfg_attr` attributes on crate
/// level (i.e `#![cfg_attr(...)]`) will still be expanded even when using a pre-expansion pass.
///
/// Used in `./src/driver.rs`.
pub fn register_pre_expansion_lints(store: &mut rustc_lint::LintStore, conf: &'static Conf) {
    // NOTE: Do not add any more pre-expansion passes. These should be removed eventually.
    let msrv = || conf.msrv.clone();

    store.register_pre_expansion_pass(move || Box::new(attrs::EarlyAttributes { msrv: msrv() }));
}

#[derive(Default)]
struct RegistrationGroups {
    all: Vec<LintId>,
    cargo: Vec<LintId>,
    complexity: Vec<LintId>,
    correctness: Vec<LintId>,
    nursery: Vec<LintId>,
    pedantic: Vec<LintId>,
    perf: Vec<LintId>,
    restriction: Vec<LintId>,
    style: Vec<LintId>,
    suspicious: Vec<LintId>,
    #[cfg(feature = "internal")]
    internal: Vec<LintId>,
}

impl RegistrationGroups {
    #[rustfmt::skip]
    fn register(self, store: &mut rustc_lint::LintStore) {
        store.register_group(true, "clippy::all", Some("clippy_all"), self.all);
        store.register_group(true, "clippy::cargo", Some("clippy_cargo"), self.cargo);
        store.register_group(true, "clippy::complexity", Some("clippy_complexity"), self.complexity);
        store.register_group(true, "clippy::correctness", Some("clippy_correctness"), self.correctness);
        store.register_group(true, "clippy::nursery", Some("clippy_nursery"), self.nursery);
        store.register_group(true, "clippy::pedantic", Some("clippy_pedantic"), self.pedantic);
        store.register_group(true, "clippy::perf", Some("clippy_perf"), self.perf);
        store.register_group(true, "clippy::restriction", Some("clippy_restriction"), self.restriction);
        store.register_group(true, "clippy::style", Some("clippy_style"), self.style);
        store.register_group(true, "clippy::suspicious", Some("clippy_suspicious"), self.suspicious);
        #[cfg(feature = "internal")]
        store.register_group(true, "clippy::internal", Some("clippy_internal"), self.internal);
    }
}

#[derive(Copy, Clone)]
pub(crate) enum LintCategory {
    Cargo,
    Complexity,
    Correctness,
    Nursery,
    Pedantic,
    Perf,
    Restriction,
    Style,
    Suspicious,
    #[cfg(feature = "internal")]
    Internal,
}
#[allow(clippy::enum_glob_use)]
use LintCategory::*;

impl LintCategory {
    fn is_all(self) -> bool {
        matches!(self, Correctness | Suspicious | Style | Complexity | Perf)
    }

    fn group(self, groups: &mut RegistrationGroups) -> &mut Vec<LintId> {
        match self {
            Cargo => &mut groups.cargo,
            Complexity => &mut groups.complexity,
            Correctness => &mut groups.correctness,
            Nursery => &mut groups.nursery,
            Pedantic => &mut groups.pedantic,
            Perf => &mut groups.perf,
            Restriction => &mut groups.restriction,
            Style => &mut groups.style,
            Suspicious => &mut groups.suspicious,
            #[cfg(feature = "internal")]
            Internal => &mut groups.internal,
        }
    }
}

pub(crate) struct LintInfo {
    /// Double reference to maintain pointer equality
    lint: &'static &'static Lint,
    category: LintCategory,
    explanation: &'static str,
}

pub fn explain(name: &str) -> i32 {
    let target = format!("clippy::{}", name.to_ascii_uppercase());
    if let Some(info) = declared_lints::LINTS.iter().find(|info| info.lint.name == target) {
        println!("{}", info.explanation);
        // Check if the lint has configuration
        let mut mdconf = get_configuration_metadata();
        let name = name.to_ascii_lowercase();
        mdconf.retain(|cconf| cconf.lints.contains(&name));
        if !mdconf.is_empty() {
            println!("### Configuration for {}:\n", info.lint.name_lower());
            for conf in mdconf {
                println!("{conf}");
            }
        }
        0
    } else {
        println!("unknown lint: {name}");
        1
    }
}

fn register_categories(store: &mut rustc_lint::LintStore) {
    let mut groups = RegistrationGroups::default();

    for LintInfo { lint, category, .. } in declared_lints::LINTS {
        if category.is_all() {
            groups.all.push(LintId::of(lint));
        }

        category.group(&mut groups).push(LintId::of(lint));
    }

    let lints: Vec<&'static Lint> = declared_lints::LINTS.iter().map(|info| *info.lint).collect();

    store.register_lints(&lints);
    groups.register(store);
}

/// Register all lints and lint groups with the rustc lint store
///
/// Used in `./src/driver.rs`.
#[expect(clippy::too_many_lines)]
pub fn register_lints(store: &mut rustc_lint::LintStore, conf: &'static Conf) {
    let Conf {
        ref absolute_paths_allowed_crates,
        absolute_paths_max_segments,
        accept_comment_above_attributes,
        accept_comment_above_statement,
        allow_dbg_in_tests,
        allow_expect_in_tests,
        allow_mixed_uninlined_format_args,
        allow_one_hash_in_raw_strings,
        allow_print_in_tests,
        allow_private_module_inception,
        allow_unwrap_in_tests,
        ref allowed_dotfiles,
        ref allowed_idents_below_min_chars,
        ref allowed_scripts,
        ref allowed_wildcard_imports,
        ref arithmetic_side_effects_allowed_binary,
        ref arithmetic_side_effects_allowed_unary,
        ref arithmetic_side_effects_allowed,
        array_size_threshold,
        avoid_breaking_exported_api,
        ref await_holding_invalid_types,
        cargo_ignore_publish,
        cognitive_complexity_threshold,
        ref disallowed_macros,
        ref disallowed_methods,
        ref disallowed_names,
        ref disallowed_types,
        ref doc_valid_idents,
        enable_raw_pointer_heuristic_for_send,
        enforce_iter_loop_reborrow,
        ref enforced_import_renames,
        enum_variant_name_threshold,
        enum_variant_size_threshold,
        excessive_nesting_threshold,
        future_size_threshold,
        ref ignore_interior_mutability,
        large_error_threshold,
        literal_representation_threshold,
        matches_for_let_else,
        max_fn_params_bools,
        max_include_file_size,
        max_struct_bools,
        max_suggested_slice_pattern_length,
        max_trait_bounds,
        min_ident_chars_threshold,
        missing_docs_in_crate_items,
        ref msrv,
        pass_by_value_size_limit,
        semicolon_inside_block_ignore_singleline,
        semicolon_outside_block_ignore_multiline,
        single_char_binding_names_threshold,
        stack_size_threshold,
        ref standard_macro_braces,
        struct_field_name_threshold,
        suppress_restriction_lint_in_const,
        too_large_for_stack,
        too_many_arguments_threshold,
        too_many_lines_threshold,
        trivial_copy_size_limit,
        type_complexity_threshold,
        unnecessary_box_size,
        unreadable_literal_lint_fractions,
        upper_case_acronyms_aggressive,
        vec_box_size_threshold,
        verbose_bit_mask_threshold,
        warn_on_all_wildcard_imports,
        check_private_items,
        pub_underscore_fields_behavior,
        ref allowed_duplicate_crates,
<<<<<<< HEAD
=======
        allow_comparison_to_zero,
>>>>>>> 62dcbd67

        blacklisted_names: _,
        cyclomatic_complexity_threshold: _,
    } = *conf;
    let msrv = || msrv.clone();

    register_removed_non_tool_lints(store);
    register_categories(store);

    include!("lib.deprecated.rs");

    #[cfg(feature = "internal")]
    {
        if std::env::var("ENABLE_METADATA_COLLECTION").eq(&Ok("1".to_string())) {
            store.register_late_pass(|_| Box::new(utils::internal_lints::metadata_collector::MetadataCollector::new()));
            return;
        }
    }

    // all the internal lints
    #[cfg(feature = "internal")]
    {
        store.register_early_pass(|| {
            Box::new(utils::internal_lints::unsorted_clippy_utils_paths::UnsortedClippyUtilsPaths)
        });
        store.register_early_pass(|| Box::new(utils::internal_lints::produce_ice::ProduceIce));
        store.register_late_pass(|_| Box::new(utils::internal_lints::collapsible_calls::CollapsibleCalls));
        store.register_late_pass(|_| {
            Box::new(utils::internal_lints::compiler_lint_functions::CompilerLintFunctions::new())
        });
        store.register_late_pass(|_| Box::new(utils::internal_lints::invalid_paths::InvalidPaths));
        store.register_late_pass(|_| {
            Box::<utils::internal_lints::interning_defined_symbol::InterningDefinedSymbol>::default()
        });
        store.register_late_pass(|_| {
            Box::<utils::internal_lints::lint_without_lint_pass::LintWithoutLintPass>::default()
        });
        store.register_late_pass(|_| Box::<utils::internal_lints::unnecessary_def_path::UnnecessaryDefPath>::default());
        store.register_late_pass(|_| Box::new(utils::internal_lints::outer_expn_data_pass::OuterExpnDataPass));
        store.register_late_pass(|_| Box::new(utils::internal_lints::msrv_attr_impl::MsrvAttrImpl));
        store.register_late_pass(|_| {
            Box::new(utils::internal_lints::almost_standard_lint_formulation::AlmostStandardFormulation::new())
        });
    }

    store.register_late_pass(move |_| {
        Box::new(operators::arithmetic_side_effects::ArithmeticSideEffects::new(
            arithmetic_side_effects_allowed
                .iter()
                .flat_map(|el| [[el.clone(), "*".to_string()], ["*".to_string(), el.clone()]])
                .chain(arithmetic_side_effects_allowed_binary.clone())
                .collect(),
            arithmetic_side_effects_allowed
                .iter()
                .chain(arithmetic_side_effects_allowed_unary.iter())
                .cloned()
                .collect(),
        ))
    });
    store.register_early_pass(|| Box::<utils::format_args_collector::FormatArgsCollector>::default());
    store.register_late_pass(|_| Box::new(utils::dump_hir::DumpHir));
    store.register_late_pass(|_| Box::new(utils::author::Author));
    store.register_late_pass(move |_| {
        Box::new(await_holding_invalid::AwaitHolding::new(
            await_holding_invalid_types.clone(),
        ))
    });
    store.register_late_pass(|_| Box::new(serde_api::SerdeApi));
    store.register_late_pass(move |_| {
        Box::new(types::Types::new(
            vec_box_size_threshold,
            type_complexity_threshold,
            avoid_breaking_exported_api,
        ))
    });
    store.register_late_pass(|_| Box::new(booleans::NonminimalBool));
    store.register_late_pass(|_| Box::new(enum_clike::UnportableVariant));
    store.register_late_pass(|_| Box::new(float_literal::FloatLiteral));
    store.register_late_pass(|_| Box::new(ptr::Ptr));
    store.register_late_pass(|_| Box::new(needless_bool::NeedlessBool));
    store.register_late_pass(|_| Box::new(needless_bool::BoolComparison));
    store.register_late_pass(|_| Box::new(needless_for_each::NeedlessForEach));
    store.register_late_pass(|_| Box::new(misc::LintPass));
    store.register_late_pass(|_| Box::new(eta_reduction::EtaReduction));
    store.register_late_pass(|_| Box::new(mut_mut::MutMut));
    store.register_late_pass(|_| Box::new(mut_reference::UnnecessaryMutPassed));
    store.register_late_pass(|_| Box::<significant_drop_tightening::SignificantDropTightening<'_>>::default());
    store.register_late_pass(|_| Box::new(len_zero::LenZero));
    store.register_late_pass(|_| Box::new(attrs::Attributes));
    store.register_late_pass(|_| Box::new(blocks_in_conditions::BlocksInConditions));
    store.register_late_pass(|_| Box::new(unicode::Unicode));
    store.register_late_pass(|_| Box::new(uninit_vec::UninitVec));
    store.register_late_pass(|_| Box::new(unit_return_expecting_ord::UnitReturnExpectingOrd));
    store.register_late_pass(|_| Box::new(strings::StringAdd));
    store.register_late_pass(|_| Box::new(implicit_return::ImplicitReturn));
    store.register_late_pass(|_| Box::new(implicit_saturating_sub::ImplicitSaturatingSub));
    store.register_late_pass(|_| Box::new(default_numeric_fallback::DefaultNumericFallback));
    store.register_late_pass(|_| Box::new(inconsistent_struct_constructor::InconsistentStructConstructor));
    store.register_late_pass(|_| Box::new(non_octal_unix_permissions::NonOctalUnixPermissions));
    store.register_early_pass(|| Box::new(unnecessary_self_imports::UnnecessarySelfImports));
    store.register_late_pass(move |_| Box::new(approx_const::ApproxConstant::new(msrv())));
    store.register_late_pass(move |_| {
        Box::new(methods::Methods::new(
            avoid_breaking_exported_api,
            msrv(),
            allow_expect_in_tests,
            allow_unwrap_in_tests,
            allowed_dotfiles.clone(),
        ))
    });
    store.register_late_pass(move |_| Box::new(matches::Matches::new(msrv())));
    store.register_early_pass(move || Box::new(manual_non_exhaustive::ManualNonExhaustiveStruct::new(msrv())));
    store.register_late_pass(move |_| Box::new(manual_non_exhaustive::ManualNonExhaustiveEnum::new(msrv())));
    store.register_late_pass(move |_| Box::new(manual_strip::ManualStrip::new(msrv())));
    store.register_early_pass(move || Box::new(redundant_static_lifetimes::RedundantStaticLifetimes::new(msrv())));
    store.register_early_pass(move || Box::new(redundant_field_names::RedundantFieldNames::new(msrv())));
    store.register_late_pass(move |_| Box::new(checked_conversions::CheckedConversions::new(msrv())));
    store.register_late_pass(move |_| Box::new(mem_replace::MemReplace::new(msrv())));
    store.register_late_pass(move |_| Box::new(ranges::Ranges::new(msrv())));
    store.register_late_pass(move |_| Box::new(from_over_into::FromOverInto::new(msrv())));
    store.register_late_pass(move |_| Box::new(use_self::UseSelf::new(msrv())));
    store.register_late_pass(move |_| Box::new(missing_const_for_fn::MissingConstForFn::new(msrv())));
    store.register_late_pass(move |_| Box::new(needless_question_mark::NeedlessQuestionMark));
    store.register_late_pass(move |_| Box::new(casts::Casts::new(msrv())));
    store.register_early_pass(move || Box::new(unnested_or_patterns::UnnestedOrPatterns::new(msrv())));
    store.register_late_pass(|_| Box::new(size_of_in_element_count::SizeOfInElementCount));
    store.register_late_pass(|_| Box::new(same_name_method::SameNameMethod));
    store.register_late_pass(move |_| {
        Box::new(index_refutable_slice::IndexRefutableSlice::new(
            max_suggested_slice_pattern_length,
            msrv(),
        ))
    });
    store.register_late_pass(|_| Box::<shadow::Shadow>::default());
    store.register_late_pass(|_| Box::new(unit_types::UnitTypes));
    store.register_late_pass(move |_| Box::new(loops::Loops::new(msrv(), enforce_iter_loop_reborrow)));
    store.register_late_pass(|_| Box::<main_recursion::MainRecursion>::default());
    store.register_late_pass(|_| Box::new(lifetimes::Lifetimes));
    store.register_late_pass(|_| Box::new(entry::HashMapPass));
    store.register_late_pass(|_| Box::new(minmax::MinMaxPass));
    store.register_late_pass(|_| Box::new(zero_div_zero::ZeroDiv));
    store.register_late_pass(|_| Box::new(mutex_atomic::Mutex));
    store.register_late_pass(|_| Box::new(needless_update::NeedlessUpdate));
    store.register_late_pass(|_| Box::new(needless_borrowed_ref::NeedlessBorrowedRef));
    store.register_late_pass(|_| Box::new(borrow_deref_ref::BorrowDerefRef));
    store.register_late_pass(|_| Box::<no_effect::NoEffect>::default());
    store.register_late_pass(|_| Box::new(temporary_assignment::TemporaryAssignment));
    store.register_late_pass(move |_| Box::new(transmute::Transmute::new(msrv())));
    store.register_late_pass(move |_| {
        Box::new(cognitive_complexity::CognitiveComplexity::new(
            cognitive_complexity_threshold,
        ))
    });
    store.register_late_pass(move |_| Box::new(escape::BoxedLocal { too_large_for_stack }));
    store.register_late_pass(move |_| {
        Box::new(vec::UselessVec {
            too_large_for_stack,
            msrv: msrv(),
            span_to_lint_map: BTreeMap::new(),
        })
    });
    store.register_late_pass(|_| Box::new(panic_unimplemented::PanicUnimplemented));
    store.register_late_pass(|_| Box::new(strings::StringLitAsBytes));
    store.register_late_pass(|_| Box::new(derive::Derive));
    store.register_late_pass(move |_| Box::new(derivable_impls::DerivableImpls::new(msrv())));
    store.register_late_pass(|_| Box::new(drop_forget_ref::DropForgetRef));
    store.register_late_pass(|_| Box::new(empty_enum::EmptyEnum));
    store.register_late_pass(|_| Box::new(invalid_upcast_comparisons::InvalidUpcastComparisons));
    store.register_late_pass(|_| Box::<regex::Regex>::default());
    store.register_late_pass(move |_| Box::new(copies::CopyAndPaste::new(ignore_interior_mutability.clone())));
    store.register_late_pass(|_| Box::new(copy_iterator::CopyIterator));
    store.register_late_pass(|_| Box::new(format::UselessFormat));
    store.register_late_pass(|_| Box::new(swap::Swap));
    store.register_late_pass(|_| Box::new(overflow_check_conditional::OverflowCheckConditional));
    store.register_late_pass(|_| Box::<new_without_default::NewWithoutDefault>::default());
    store.register_late_pass(move |_| Box::new(disallowed_names::DisallowedNames::new(disallowed_names)));
    store.register_late_pass(move |_| {
        Box::new(functions::Functions::new(
            too_many_arguments_threshold,
            too_many_lines_threshold,
            large_error_threshold,
            avoid_breaking_exported_api,
        ))
    });
    store.register_late_pass(move |_| Box::new(doc::Documentation::new(doc_valid_idents, check_private_items)));
    store.register_late_pass(|_| Box::new(neg_multiply::NegMultiply));
    store.register_late_pass(|_| Box::new(let_if_seq::LetIfSeq));
    store.register_late_pass(|_| Box::new(mixed_read_write_in_expression::EvalOrderDependence));
    store.register_late_pass(move |_| Box::new(missing_doc::MissingDoc::new(missing_docs_in_crate_items)));
    store.register_late_pass(|_| Box::new(missing_inline::MissingInline));
    store.register_late_pass(move |_| Box::new(exhaustive_items::ExhaustiveItems));
    store.register_late_pass(|_| Box::new(match_result_ok::MatchResultOk));
    store.register_late_pass(|_| Box::new(partialeq_ne_impl::PartialEqNeImpl));
    store.register_late_pass(|_| Box::new(unused_io_amount::UnusedIoAmount));
    store.register_late_pass(move |_| Box::new(large_enum_variant::LargeEnumVariant::new(enum_variant_size_threshold)));
    store.register_late_pass(|_| Box::new(explicit_write::ExplicitWrite));
    store.register_late_pass(|_| Box::new(needless_pass_by_value::NeedlessPassByValue));
    store.register_late_pass(move |tcx| {
        Box::new(pass_by_ref_or_value::PassByRefOrValue::new(
            trivial_copy_size_limit,
            pass_by_value_size_limit,
            avoid_breaking_exported_api,
            tcx.sess.target.pointer_width,
        ))
    });
    store.register_late_pass(|_| Box::new(ref_option_ref::RefOptionRef));
    store.register_late_pass(|_| Box::new(infinite_iter::InfiniteIter));
    store.register_late_pass(|_| Box::new(inline_fn_without_body::InlineFnWithoutBody));
    store.register_late_pass(|_| Box::<useless_conversion::UselessConversion>::default());
    store.register_late_pass(|_| Box::new(implicit_hasher::ImplicitHasher));
    store.register_late_pass(|_| Box::new(fallible_impl_from::FallibleImplFrom));
    store.register_late_pass(move |_| Box::new(question_mark::QuestionMark::new(msrv(), matches_for_let_else)));
    store.register_late_pass(|_| Box::new(question_mark_used::QuestionMarkUsed));
    store.register_early_pass(|| Box::new(suspicious_operation_groupings::SuspiciousOperationGroupings));
    store.register_late_pass(|_| Box::new(suspicious_trait_impl::SuspiciousImpl));
    store.register_late_pass(|_| Box::new(map_unit_fn::MapUnit));
    store.register_late_pass(|_| Box::new(inherent_impl::MultipleInherentImpl));
    store.register_late_pass(|_| Box::new(neg_cmp_op_on_partial_ord::NoNegCompOpForPartialOrd));
    store.register_late_pass(|_| Box::new(unwrap::Unwrap));
    store.register_late_pass(move |_| {
        Box::new(indexing_slicing::IndexingSlicing::new(
            suppress_restriction_lint_in_const,
        ))
    });
    store.register_late_pass(move |_| Box::new(non_copy_const::NonCopyConst::new(ignore_interior_mutability.clone())));
    store.register_late_pass(|_| Box::new(ptr_offset_with_cast::PtrOffsetWithCast));
    store.register_late_pass(|_| Box::new(redundant_clone::RedundantClone));
    store.register_late_pass(|_| Box::new(slow_vector_initialization::SlowVectorInit));
    store.register_late_pass(move |_| Box::new(unnecessary_wraps::UnnecessaryWraps::new(avoid_breaking_exported_api)));
    store.register_late_pass(|_| Box::new(assertions_on_constants::AssertionsOnConstants));
    store.register_late_pass(|_| Box::new(assertions_on_result_states::AssertionsOnResultStates));
    store.register_late_pass(|_| Box::new(inherent_to_string::InherentToString));
    store.register_late_pass(move |_| Box::new(trait_bounds::TraitBounds::new(max_trait_bounds, msrv())));
    store.register_late_pass(|_| Box::new(comparison_chain::ComparisonChain));
    store.register_late_pass(move |_| Box::new(mut_key::MutableKeyType::new(ignore_interior_mutability.clone())));
    store.register_early_pass(|| Box::new(reference::DerefAddrOf));
    store.register_early_pass(|| Box::new(double_parens::DoubleParens));
    store.register_late_pass(|_| Box::new(format_impl::FormatImpl::new()));
    store.register_early_pass(|| Box::new(unsafe_removed_from_name::UnsafeNameRemoval));
    store.register_early_pass(|| Box::new(else_if_without_else::ElseIfWithoutElse));
    store.register_early_pass(|| Box::new(int_plus_one::IntPlusOne));
    store.register_early_pass(|| Box::new(formatting::Formatting));
    store.register_early_pass(|| Box::new(misc_early::MiscEarlyLints));
    store.register_late_pass(|_| Box::new(redundant_closure_call::RedundantClosureCall));
    store.register_early_pass(|| Box::new(unused_unit::UnusedUnit));
    store.register_late_pass(|_| Box::new(returns::Return));
    store.register_early_pass(|| Box::new(collapsible_if::CollapsibleIf));
    store.register_late_pass(|_| Box::new(items_after_statements::ItemsAfterStatements));
    store.register_early_pass(|| Box::new(precedence::Precedence));
    store.register_late_pass(|_| Box::new(needless_parens_on_range_literals::NeedlessParensOnRangeLiterals));
    store.register_early_pass(|| Box::new(needless_continue::NeedlessContinue));
    store.register_early_pass(|| Box::new(redundant_else::RedundantElse));
    store.register_late_pass(|_| Box::new(create_dir::CreateDir));
    store.register_early_pass(|| Box::new(needless_arbitrary_self_type::NeedlessArbitrarySelfType));
    store.register_early_pass(move || {
        Box::new(literal_representation::LiteralDigitGrouping::new(
            unreadable_literal_lint_fractions,
        ))
    });
    store.register_early_pass(move || {
        Box::new(literal_representation::DecimalLiteralRepresentation::new(
            literal_representation_threshold,
        ))
    });
    store.register_late_pass(move |_| {
        Box::new(item_name_repetitions::ItemNameRepetitions::new(
            enum_variant_name_threshold,
            struct_field_name_threshold,
            avoid_breaking_exported_api,
            allow_private_module_inception,
        ))
    });
    store.register_early_pass(|| Box::new(tabs_in_doc_comments::TabsInDocComments));
    store.register_late_pass(move |_| {
        Box::new(upper_case_acronyms::UpperCaseAcronyms::new(
            avoid_breaking_exported_api,
            upper_case_acronyms_aggressive,
        ))
    });
    store.register_late_pass(|_| Box::<default::Default>::default());
    store.register_late_pass(move |_| Box::new(unused_self::UnusedSelf::new(avoid_breaking_exported_api)));
    store.register_late_pass(|_| Box::new(mutable_debug_assertion::DebugAssertWithMutCall));
    store.register_late_pass(|_| Box::new(exit::Exit));
    store.register_late_pass(|_| Box::new(to_digit_is_some::ToDigitIsSome));
    store.register_late_pass(move |_| Box::new(large_stack_arrays::LargeStackArrays::new(array_size_threshold.into())));
    store.register_late_pass(move |_| Box::new(large_const_arrays::LargeConstArrays::new(array_size_threshold.into())));
    store.register_late_pass(|_| Box::new(floating_point_arithmetic::FloatingPointArithmetic));
    store.register_late_pass(|_| Box::new(as_conversions::AsConversions));
    store.register_late_pass(|_| Box::new(let_underscore::LetUnderscore));
    store.register_early_pass(|| Box::<single_component_path_imports::SingleComponentPathImports>::default());
    store.register_late_pass(move |_| {
        Box::new(excessive_bools::ExcessiveBools::new(
            max_struct_bools,
            max_fn_params_bools,
        ))
    });
    store.register_early_pass(|| Box::new(option_env_unwrap::OptionEnvUnwrap));
    store.register_late_pass(move |_| {
        Box::new(wildcard_imports::WildcardImports::new(
            warn_on_all_wildcard_imports,
            allowed_wildcard_imports.clone(),
        ))
    });
    store.register_late_pass(|_| Box::<redundant_pub_crate::RedundantPubCrate>::default());
    store.register_late_pass(|_| Box::new(unnamed_address::UnnamedAddress));
    store.register_late_pass(|_| Box::<dereference::Dereferencing<'_>>::default());
    store.register_late_pass(|_| Box::new(option_if_let_else::OptionIfLetElse));
    store.register_late_pass(|_| Box::new(future_not_send::FutureNotSend));
    store.register_late_pass(move |_| Box::new(large_futures::LargeFuture::new(future_size_threshold)));
    store.register_late_pass(|_| Box::new(if_let_mutex::IfLetMutex));
    store.register_late_pass(|_| Box::new(if_not_else::IfNotElse));
    store.register_late_pass(|_| Box::new(equatable_if_let::PatternEquality));
    store.register_late_pass(|_| Box::new(manual_async_fn::ManualAsyncFn));
    store.register_late_pass(|_| Box::new(panic_in_result_fn::PanicInResultFn));
    store.register_early_pass(move || {
        Box::new(non_expressive_names::NonExpressiveNames {
            single_char_binding_names_threshold,
        })
    });
    store.register_early_pass(move || Box::new(nonstandard_macro_braces::MacroBraces::new(standard_macro_braces)));
    store.register_late_pass(|_| Box::<macro_use::MacroUseImports>::default());
    store.register_late_pass(|_| Box::new(pattern_type_mismatch::PatternTypeMismatch));
    store.register_late_pass(|_| Box::new(unwrap_in_result::UnwrapInResult));
    store.register_late_pass(|_| Box::new(semicolon_if_nothing_returned::SemicolonIfNothingReturned));
    store.register_late_pass(|_| Box::new(async_yields_async::AsyncYieldsAsync));
    store.register_late_pass(move |_| Box::new(disallowed_macros::DisallowedMacros::new(disallowed_macros.clone())));
    store.register_late_pass(move |_| Box::new(disallowed_methods::DisallowedMethods::new(disallowed_methods.clone())));
    store.register_early_pass(|| Box::new(asm_syntax::InlineAsmX86AttSyntax));
    store.register_early_pass(|| Box::new(asm_syntax::InlineAsmX86IntelSyntax));
    store.register_late_pass(|_| Box::new(empty_drop::EmptyDrop));
    store.register_late_pass(|_| Box::new(strings::StrToString));
    store.register_late_pass(|_| Box::new(strings::StringToString));
    store.register_late_pass(|_| Box::new(zero_sized_map_values::ZeroSizedMapValues));
    store.register_late_pass(|_| Box::<vec_init_then_push::VecInitThenPush>::default());
    store.register_late_pass(|_| Box::new(redundant_slicing::RedundantSlicing));
    store.register_late_pass(|_| Box::new(from_str_radix_10::FromStrRadix10));
    store.register_late_pass(move |_| Box::new(if_then_some_else_none::IfThenSomeElseNone::new(msrv())));
    store.register_late_pass(|_| Box::new(bool_assert_comparison::BoolAssertComparison));
    store.register_early_pass(move || Box::new(module_style::ModStyle));
    store.register_late_pass(|_| Box::<unused_async::UnusedAsync>::default());
    store.register_late_pass(move |_| Box::new(disallowed_types::DisallowedTypes::new(disallowed_types.clone())));
    store.register_late_pass(move |_| {
        Box::new(missing_enforced_import_rename::ImportRename::new(
            enforced_import_renames.clone(),
        ))
    });
    store.register_early_pass(move || Box::new(disallowed_script_idents::DisallowedScriptIdents::new(allowed_scripts)));
    store.register_late_pass(|_| Box::new(strlen_on_c_strings::StrlenOnCStrings));
    store.register_late_pass(move |_| Box::new(self_named_constructors::SelfNamedConstructors));
    store.register_late_pass(move |_| Box::new(iter_not_returning_iterator::IterNotReturningIterator));
    store.register_late_pass(move |_| Box::new(manual_assert::ManualAssert));
    store.register_late_pass(move |_| {
        Box::new(non_send_fields_in_send_ty::NonSendFieldInSendTy::new(
            enable_raw_pointer_heuristic_for_send,
        ))
    });
    store.register_late_pass(move |_| {
        Box::new(undocumented_unsafe_blocks::UndocumentedUnsafeBlocks::new(
            accept_comment_above_statement,
            accept_comment_above_attributes,
        ))
    });
    store
        .register_late_pass(move |_| Box::new(format_args::FormatArgs::new(msrv(), allow_mixed_uninlined_format_args)));
    store.register_late_pass(|_| Box::new(trailing_empty_array::TrailingEmptyArray));
    store.register_early_pass(|| Box::new(octal_escapes::OctalEscapes));
    store.register_late_pass(|_| Box::new(needless_late_init::NeedlessLateInit));
    store.register_late_pass(|_| Box::new(return_self_not_must_use::ReturnSelfNotMustUse));
    store.register_late_pass(|_| Box::new(init_numbered_fields::NumberedFields));
    store.register_early_pass(|| Box::new(single_char_lifetime_names::SingleCharLifetimeNames));
    store.register_late_pass(move |_| Box::new(manual_bits::ManualBits::new(msrv())));
    store.register_late_pass(|_| Box::new(default_union_representation::DefaultUnionRepresentation));
    store.register_late_pass(|_| Box::<only_used_in_recursion::OnlyUsedInRecursion>::default());
    store.register_late_pass(move |_| Box::new(dbg_macro::DbgMacro::new(allow_dbg_in_tests)));
    store.register_late_pass(move |_| Box::new(write::Write::new(allow_print_in_tests)));
    store.register_late_pass(move |_| {
        Box::new(cargo::Cargo {
            ignore_publish: cargo_ignore_publish,
            allowed_duplicate_crates: allowed_duplicate_crates.clone(),
        })
    });
    store.register_early_pass(|| Box::new(crate_in_macro_def::CrateInMacroDef));
    store.register_early_pass(|| Box::new(empty_with_brackets::EmptyWithBrackets));
    store.register_late_pass(|_| Box::new(unnecessary_owned_empty_strings::UnnecessaryOwnedEmptyStrings));
    store.register_early_pass(|| Box::new(pub_use::PubUse));
    store.register_late_pass(|_| Box::new(format_push_string::FormatPushString));
    store.register_late_pass(move |_| Box::new(large_include_file::LargeIncludeFile::new(max_include_file_size)));
    store.register_late_pass(|_| Box::new(strings::TrimSplitWhitespace));
    store.register_late_pass(|_| Box::new(rc_clone_in_vec_init::RcCloneInVecInit));
    store.register_early_pass(|| Box::<duplicate_mod::DuplicateMod>::default());
    store.register_early_pass(|| Box::new(unused_rounding::UnusedRounding));
    store.register_early_pass(move || Box::new(almost_complete_range::AlmostCompleteRange::new(msrv())));
    store.register_late_pass(|_| Box::new(swap_ptr_to_ref::SwapPtrToRef));
    store.register_late_pass(|_| Box::new(mismatching_type_param_order::TypeParamMismatch));
    store.register_late_pass(|_| Box::new(read_zero_byte_vec::ReadZeroByteVec));
    store.register_late_pass(|_| Box::new(default_instead_of_iter_empty::DefaultIterEmpty));
    store.register_late_pass(move |_| Box::new(manual_rem_euclid::ManualRemEuclid::new(msrv())));
    store.register_late_pass(move |_| Box::new(manual_retain::ManualRetain::new(msrv())));
    store.register_late_pass(move |_| {
        Box::new(operators::Operators::new(
            verbose_bit_mask_threshold,
            allow_comparison_to_zero,
        ))
    });
    store.register_late_pass(|_| Box::<std_instead_of_core::StdReexports>::default());
    store.register_late_pass(move |_| Box::new(instant_subtraction::InstantSubtraction::new(msrv())));
    store.register_late_pass(|_| Box::new(partialeq_to_none::PartialeqToNone));
    store.register_late_pass(move |_| Box::new(manual_clamp::ManualClamp::new(msrv())));
    store.register_late_pass(|_| Box::new(manual_string_new::ManualStringNew));
    store.register_late_pass(|_| Box::new(unused_peekable::UnusedPeekable));
    store.register_early_pass(|| Box::new(multi_assignments::MultiAssignments));
    store.register_late_pass(|_| Box::new(bool_to_int_with_if::BoolToIntWithIf));
    store.register_late_pass(|_| Box::new(box_default::BoxDefault));
    store.register_late_pass(|_| Box::new(implicit_saturating_add::ImplicitSaturatingAdd));
    store.register_early_pass(|| Box::new(partial_pub_fields::PartialPubFields));
    store.register_late_pass(|_| Box::new(missing_trait_methods::MissingTraitMethods));
    store.register_late_pass(|_| Box::new(from_raw_with_void_ptr::FromRawWithVoidPtr));
    store.register_late_pass(|_| Box::new(suspicious_xor_used_as_pow::ConfusingXorAndPow));
    store.register_late_pass(move |_| Box::new(manual_is_ascii_check::ManualIsAsciiCheck::new(msrv())));
    store.register_late_pass(move |_| {
        Box::new(semicolon_block::SemicolonBlock::new(
            semicolon_inside_block_ignore_singleline,
            semicolon_outside_block_ignore_multiline,
        ))
    });
    store.register_late_pass(|_| Box::new(permissions_set_readonly_false::PermissionsSetReadonlyFalse));
    store.register_late_pass(|_| Box::new(size_of_ref::SizeOfRef));
    store.register_late_pass(|_| Box::new(multiple_unsafe_ops_per_block::MultipleUnsafeOpsPerBlock));
    store.register_late_pass(move |_| {
        Box::new(extra_unused_type_parameters::ExtraUnusedTypeParameters::new(
            avoid_breaking_exported_api,
        ))
    });
    store.register_late_pass(|_| Box::new(no_mangle_with_rust_abi::NoMangleWithRustAbi));
    store.register_late_pass(|_| Box::new(collection_is_never_read::CollectionIsNeverRead));
    store.register_late_pass(|_| Box::new(missing_assert_message::MissingAssertMessage));
    store.register_late_pass(|_| Box::new(redundant_async_block::RedundantAsyncBlock));
    store.register_late_pass(|_| Box::new(let_with_type_underscore::UnderscoreTyped));
    store.register_late_pass(|_| Box::new(allow_attributes::AllowAttribute));
    store.register_late_pass(move |_| Box::new(manual_main_separator_str::ManualMainSeparatorStr::new(msrv())));
    store.register_late_pass(|_| Box::new(unnecessary_struct_initialization::UnnecessaryStruct));
    store.register_late_pass(move |_| {
        Box::new(unnecessary_box_returns::UnnecessaryBoxReturns::new(
            avoid_breaking_exported_api,
            unnecessary_box_size,
        ))
    });
    store.register_late_pass(|_| Box::new(lines_filter_map_ok::LinesFilterMapOk));
    store.register_late_pass(|_| Box::new(tests_outside_test_module::TestsOutsideTestModule));
    store.register_late_pass(|_| Box::new(manual_slice_size_calculation::ManualSliceSizeCalculation));
    store.register_early_pass(move || {
        Box::new(excessive_nesting::ExcessiveNesting {
            excessive_nesting_threshold,
            nodes: rustc_ast::node_id::NodeSet::new(),
        })
    });
    store.register_late_pass(|_| Box::new(items_after_test_module::ItemsAfterTestModule));
    store.register_early_pass(|| Box::new(ref_patterns::RefPatterns));
    store.register_late_pass(|_| Box::new(default_constructed_unit_structs::DefaultConstructedUnitStructs));
    store.register_early_pass(|| Box::new(needless_else::NeedlessElse));
    store.register_late_pass(|_| Box::new(missing_fields_in_debug::MissingFieldsInDebug));
    store.register_late_pass(|_| Box::new(endian_bytes::EndianBytes));
    store.register_late_pass(|_| Box::new(redundant_type_annotations::RedundantTypeAnnotations));
    store.register_late_pass(|_| Box::new(arc_with_non_send_sync::ArcWithNonSendSync));
    store.register_late_pass(|_| Box::new(needless_if::NeedlessIf));
    store.register_late_pass(move |_| {
        Box::new(min_ident_chars::MinIdentChars {
            allowed_idents_below_min_chars: allowed_idents_below_min_chars.clone(),
            min_ident_chars_threshold,
        })
    });
    store.register_late_pass(move |_| Box::new(large_stack_frames::LargeStackFrames::new(stack_size_threshold)));
    store.register_late_pass(|_| Box::new(single_range_in_vec_init::SingleRangeInVecInit));
    store.register_late_pass(move |_| {
        Box::new(needless_pass_by_ref_mut::NeedlessPassByRefMut::new(
            avoid_breaking_exported_api,
        ))
    });
    store.register_late_pass(|_| Box::new(non_canonical_impls::NonCanonicalImpls));
    store.register_late_pass(move |_| {
        Box::new(single_call_fn::SingleCallFn {
            avoid_breaking_exported_api,
            def_id_to_usage: rustc_data_structures::fx::FxHashMap::default(),
        })
    });
    store.register_early_pass(move || {
        Box::new(raw_strings::RawStrings {
            allow_one_hash_in_raw_strings,
        })
    });
    store.register_late_pass(|_| Box::new(manual_range_patterns::ManualRangePatterns));
    store.register_early_pass(|| Box::new(visibility::Visibility));
    store.register_late_pass(move |_| Box::new(tuple_array_conversions::TupleArrayConversions { msrv: msrv() }));
    store.register_late_pass(|_| Box::new(manual_float_methods::ManualFloatMethods));
    store.register_late_pass(|_| Box::new(four_forward_slashes::FourForwardSlashes));
    store.register_late_pass(|_| Box::new(error_impl_error::ErrorImplError));
    store.register_late_pass(move |_| {
        Box::new(absolute_paths::AbsolutePaths {
            absolute_paths_max_segments,
            absolute_paths_allowed_crates: absolute_paths_allowed_crates.clone(),
        })
    });
    store.register_late_pass(|_| Box::new(redundant_locals::RedundantLocals));
    store.register_late_pass(|_| Box::new(ignored_unit_patterns::IgnoredUnitPatterns));
    store.register_late_pass(|_| Box::<reserve_after_initialization::ReserveAfterInitialization>::default());
    store.register_late_pass(|_| Box::new(implied_bounds_in_impls::ImpliedBoundsInImpls));
    store.register_late_pass(|_| Box::new(missing_asserts_for_indexing::MissingAssertsForIndexing));
    store.register_late_pass(|_| Box::new(unnecessary_map_on_constructor::UnnecessaryMapOnConstructor));
    store.register_late_pass(move |_| {
        Box::new(needless_borrows_for_generic_args::NeedlessBorrowsForGenericArgs::new(
            msrv(),
        ))
    });
    store.register_late_pass(move |_| Box::new(manual_hash_one::ManualHashOne::new(msrv())));
    store.register_late_pass(|_| Box::new(iter_without_into_iter::IterWithoutIntoIter));
    store.register_late_pass(|_| Box::new(iter_over_hash_type::IterOverHashType));
    store.register_late_pass(|_| Box::new(impl_hash_with_borrow_str_and_bytes::ImplHashWithBorrowStrBytes));
    store.register_late_pass(|_| Box::new(repeat_vec_with_capacity::RepeatVecWithCapacity));
    store.register_late_pass(|_| Box::new(uninhabited_references::UninhabitedReferences));
    store.register_late_pass(|_| Box::new(ineffective_open_options::IneffectiveOpenOptions));
    store.register_late_pass(|_| Box::<unconditional_recursion::UnconditionalRecursion>::default());
    store.register_late_pass(move |_| {
        Box::new(pub_underscore_fields::PubUnderscoreFields {
            behavior: pub_underscore_fields_behavior,
        })
    });
    store.register_late_pass(move |_| {
        Box::new(thread_local_initializer_can_be_made_const::ThreadLocalInitializerCanBeMadeConst::new(msrv()))
    });
    store.register_late_pass(move |_| Box::new(incompatible_msrv::IncompatibleMsrv::new(msrv())));
    store.register_late_pass(|_| Box::new(to_string_trait_impl::ToStringTraitImpl));
    // add lints here, do not remove this comment, it's used in `new_lint`
}

#[rustfmt::skip]
fn register_removed_non_tool_lints(store: &mut rustc_lint::LintStore) {
    store.register_removed(
        "should_assert_eq",
        "`assert!()` will be more flexible with RFC 2011",
    );
    store.register_removed(
        "extend_from_slice",
        "`.extend_from_slice(_)` is a faster way to extend a Vec by a slice",
    );
    store.register_removed(
        "range_step_by_zero",
        "`iterator.step_by(0)` panics nowadays",
    );
    store.register_removed(
        "unstable_as_slice",
        "`Vec::as_slice` has been stabilized in 1.7",
    );
    store.register_removed(
        "unstable_as_mut_slice",
        "`Vec::as_mut_slice` has been stabilized in 1.7",
    );
    store.register_removed(
        "misaligned_transmute",
        "this lint has been split into cast_ptr_alignment and transmute_ptr_to_ptr",
    );
    store.register_removed(
        "assign_ops",
        "using compound assignment operators (e.g., `+=`) is harmless",
    );
    store.register_removed(
        "if_let_redundant_pattern_matching",
        "this lint has been changed to redundant_pattern_matching",
    );
    store.register_removed(
        "unsafe_vector_initialization",
        "the replacement suggested by this lint had substantially different behavior",
    );
    store.register_removed(
        "reverse_range_loop",
        "this lint is now included in reversed_empty_ranges",
    );
}

/// Register renamed lints.
///
/// Used in `./src/driver.rs`.
pub fn register_renamed(ls: &mut rustc_lint::LintStore) {
    for (old_name, new_name) in renamed_lints::RENAMED_LINTS {
        ls.register_renamed(old_name, new_name);
    }
}

// only exists to let the dogfood integration test works.
// Don't run clippy as an executable directly
#[allow(dead_code)]
fn main() {
    panic!("Please use the cargo-clippy executable");
}<|MERGE_RESOLUTION|>--- conflicted
+++ resolved
@@ -579,10 +579,7 @@
         check_private_items,
         pub_underscore_fields_behavior,
         ref allowed_duplicate_crates,
-<<<<<<< HEAD
-=======
         allow_comparison_to_zero,
->>>>>>> 62dcbd67
 
         blacklisted_names: _,
         cyclomatic_complexity_threshold: _,
